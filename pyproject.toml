[tool.towncrier]
    package = "synapse"
    filename = "CHANGES.md"
    directory = "changelog.d"
    issue_format = "[\\#{issue}](https://github.com/element-hq/synapse/issues/{issue})"

    [[tool.towncrier.type]]
        directory = "feature"
        name = "Features"
        showcontent = true

    [[tool.towncrier.type]]
        directory = "bugfix"
        name = "Bugfixes"
        showcontent = true

    [[tool.towncrier.type]]
        directory = "docker"
        name = "Updates to the Docker image"
        showcontent = true

    [[tool.towncrier.type]]
        directory = "doc"
        name = "Improved Documentation"
        showcontent = true

    [[tool.towncrier.type]]
        directory = "removal"
        name = "Deprecations and Removals"
        showcontent = true

    [[tool.towncrier.type]]
        directory = "misc"
        name = "Internal Changes"
        showcontent = true

[tool.ruff]
line-length = 88
target-version = "py39"

[tool.ruff.lint]
# See https://beta.ruff.rs/docs/rules/#error-e
# for error codes. The ones we ignore are:
#  E501: Line too long (black enforces this for us)
#  E731: do not assign a lambda expression, use a def
#
# flake8-bugbear compatible checks. Its error codes are described at
# https://beta.ruff.rs/docs/rules/#flake8-bugbear-b
#  B023: Functions defined inside a loop must not use variables redefined in the loop
ignore = [
    "B023",
    "E501",
    "E731",
]
select = [
    # pycodestyle
    "E",
    "W",
    # pyflakes
    "F",
    # isort
    "I001",
    # flake8-bugbear
    "B0",
    # flake8-comprehensions
    "C4",
    # flake8-2020
    "YTT",
    # flake8-slots
    "SLOT",
    # flake8-debugger
    "T10",
    # flake8-pie
    "PIE",
    # flake8-executable
    "EXE",
    # flake8-logging
    "LOG",
    # flake8-logging-format
    "G",
]

[tool.ruff.lint.isort]
combine-as-imports = true
section-order = ["future", "standard-library", "third-party", "twisted", "first-party", "testing", "local-folder"]
known-first-party = ["synapse"]

[tool.ruff.lint.isort.sections]
twisted = ["twisted", "OpenSSL"]
testing = ["tests"]

[tool.ruff.format]
quote-style = "double"
indent-style = "space"
skip-magic-trailing-comma = false
line-ending = "auto"

[tool.maturin]
manifest-path = "rust/Cargo.toml"
module-name = "synapse.synapse_rust"

[tool.poetry]
name = "matrix-synapse"
<<<<<<< HEAD
version = "1.138.2"
=======
version = "1.139.0rc3"
>>>>>>> e2ec3b7d
description = "Homeserver for the Matrix decentralised comms protocol"
authors = ["Matrix.org Team and Contributors <packages@matrix.org>"]
license = "AGPL-3.0-or-later"
readme = "README.rst"
repository = "https://github.com/element-hq/synapse"
packages = [
    { include = "synapse" },
]
classifiers = [
    "Development Status :: 5 - Production/Stable",
    "Topic :: Communications :: Chat",
]
include = [
    { path = "AUTHORS.rst", format = "sdist" },
    { path = "book.toml", format = "sdist" },
    { path = "changelog.d", format = "sdist" },
    { path = "CHANGES.md", format = "sdist" },
    { path = "CONTRIBUTING.md", format = "sdist" },
    { path = "demo", format = "sdist" },
    { path = "docs", format = "sdist" },
    { path = "INSTALL.md", format = "sdist" },
    { path = "mypy.ini", format = "sdist" },
    { path = "scripts-dev", format = "sdist" },
    { path = "synmark", format="sdist" },
    { path = "sytest-blacklist", format = "sdist" },
    { path = "tests", format = "sdist" },
    { path = "UPGRADE.rst", format = "sdist" },
    { path = "Cargo.toml", format = "sdist" },
    { path = "Cargo.lock", format = "sdist" },
    { path = "rust/Cargo.toml", format = "sdist" },
    { path = "rust/build.rs", format = "sdist" },
    { path = "rust/src/**", format = "sdist" },
]
exclude = [
    { path = "synapse/*.so", format = "sdist"}
]

[tool.poetry.build]
script = "build_rust.py"
generate-setup-file = true

[tool.poetry.scripts]
synapse_homeserver = "synapse.app.homeserver:main"
synapse_worker = "synapse.app.generic_worker:main"
synctl = "synapse._scripts.synctl:main"

export_signing_key = "synapse._scripts.export_signing_key:main"
generate_config = "synapse._scripts.generate_config:main"
generate_log_config = "synapse._scripts.generate_log_config:main"
generate_signing_key = "synapse._scripts.generate_signing_key:main"
hash_password = "synapse._scripts.hash_password:main"
register_new_matrix_user = "synapse._scripts.register_new_matrix_user:main"
synapse_port_db = "synapse._scripts.synapse_port_db:main"
synapse_review_recent_signups = "synapse._scripts.review_recent_signups:main"
update_synapse_database = "synapse._scripts.update_synapse_database:main"

[tool.poetry.dependencies]
python = "^3.9.0"

# Mandatory Dependencies
# ----------------------
# we use the TYPE_CHECKER.redefine method added in jsonschema 3.0.0
jsonschema = ">=3.0.0"
# We choose 2.0 as a lower bound: the most recent backwards incompatible release.
# It seems generally available, judging by https://pkgs.org/search/?q=immutabledict
immutabledict = ">=2.0"
# We require 2.1.0 or higher for type hints. Previous guard was >= 1.1.0
unpaddedbase64 = ">=2.1.0"
# We require 2.0.0 for immutabledict support.
canonicaljson = "^2.0.0"
# we use the type definitions added in signedjson 1.1.
signedjson = "^1.1.0"
# validating SSL certs for IP addresses requires service_identity 18.1.
service-identity = ">=18.1.0"
# Twisted 18.9 introduces some logger improvements that the structured
# logger utilises
# Twisted 19.7.0 moves test helpers to a new module and deprecates the old location.
# Twisted 21.2.0 introduces contextvar support.
# We could likely bump this to 22.1 without making distro packagers'
# lives hard (as of 2025-07, distro support is Ubuntu LTS: 22.1, Debian stable: 22.4,
# RHEL 9: 22.10)
Twisted = {extras = ["tls"], version = ">=21.2.0"}
treq = ">=21.5.0"
# Twisted has required pyopenssl 16.0 since about Twisted 16.6.
pyOpenSSL = ">=16.0.0"
PyYAML = ">=5.3"
pyasn1 = ">=0.1.9"
pyasn1-modules = ">=0.0.7"
bcrypt = ">=3.1.7"
# 10.0.1 minimum is mandatory here because of libwebp CVE-2023-4863.
# Packagers that already took care of libwebp can lower that down to 5.4.0.
Pillow = ">=10.0.1"
# We use SortedDict.peekitem(), which was added in sortedcontainers 1.5.2.
sortedcontainers = ">=1.5.2"
pymacaroons = ">=0.13.0"
msgpack = ">=0.5.2"
phonenumbers = ">=8.2.0"
# we use GaugeHistogramMetric, which was added in prom-client 0.4.0.
# `prometheus_client.metrics` was added in 0.5.0, so we require that too.
# We chose 0.6.0 as that is the current version in Debian Buster (oldstable).
prometheus-client = ">=0.6.0"
# we use `order`, which arrived in attrs 19.2.0.
# Note: 21.1.0 broke `/sync`, see https://github.com/matrix-org/synapse/issues/9936
attrs = ">=19.2.0,!=21.1.0"
netaddr = ">=0.7.18"
# Jinja 2.x is incompatible with MarkupSafe>=2.1. To ensure that admins do not
# end up with a broken installation, with recent MarkupSafe but old Jinja, we
# add a lower bound to the Jinja2 dependency.
Jinja2 = ">=3.0"
bleach = ">=1.4.3"
# We use `assert_never`, which were added in `typing-extensions` 4.1.
typing-extensions = ">=4.1"
# We enforce that we have a `cryptography` version that bundles an `openssl`
# with the latest security patches.
cryptography = ">=3.4.7"
# ijson 3.1.4 fixes a bug with "." in property names
ijson = ">=3.1.4"
matrix-common = "^1.3.0"
# We need packaging.verison.Version(...).major added in 20.0.
packaging = ">=20.0"
# We support pydantic v1 and pydantic v2 via the pydantic.v1 compat module.
# See https://github.com/matrix-org/synapse/issues/15858
pydantic = ">=1.7.4, <3"

# This is for building the rust components during "poetry install", which
# currently ignores the `build-system.requires` directive (c.f.
# https://github.com/python-poetry/poetry/issues/6154). Both `pip install` and
# `poetry build` do the right thing without this explicit dependency.
#
# This isn't really a dev-dependency, as `poetry install --without dev` will fail,
# but the alternative is to add it to the main list of deps where it isn't
# needed.
setuptools_rust = ">=1.3"

# This is used for parsing multipart responses
python-multipart = ">=0.0.9"

# Optional Dependencies
# ---------------------
matrix-synapse-ldap3 = { version = ">=0.1", optional = true }
psycopg2 = { version = ">=2.8", markers = "platform_python_implementation != 'PyPy'", optional = true }
psycopg2cffi = { version = ">=2.8", markers = "platform_python_implementation == 'PyPy'", optional = true }
psycopg2cffi-compat = { version = "==1.1", markers = "platform_python_implementation == 'PyPy'", optional = true }
pysaml2 = { version = ">=4.5.0", optional = true }
authlib = { version = ">=0.15.1", optional = true }
# systemd-python is necessary for logging to the systemd journal via
# `systemd.journal.JournalHandler`, as is documented in
# `contrib/systemd/log_config.yaml`.
# Note: systemd-python 231 appears to have been yanked from pypi
systemd-python = { version = ">=231", optional = true }
lxml = { version = ">=4.5.2", optional = true }
sentry-sdk = { version = ">=0.7.2", optional = true }
opentracing = { version = ">=2.2.0", optional = true }
jaeger-client = { version = ">=4.0.0", optional = true }
txredisapi = { version = ">=1.4.7", optional = true }
hiredis = { version = "*", optional = true }
Pympler = { version = "*", optional = true }
parameterized = { version = ">=0.7.4", optional = true }
idna = { version = ">=2.5", optional = true }

[tool.poetry.extras]
# NB: Packages that should be part of `pip install matrix-synapse[all]` need to be specified
# twice: once here, and once in the `all` extra.
matrix-synapse-ldap3 = ["matrix-synapse-ldap3"]
postgres = ["psycopg2", "psycopg2cffi", "psycopg2cffi-compat"]
saml2 = ["pysaml2"]
oidc = ["authlib"]
# systemd-python is necessary for logging to the systemd journal via
# `systemd.journal.JournalHandler`, as is documented in
# `contrib/systemd/log_config.yaml`.
systemd = ["systemd-python"]
url-preview = ["lxml"]
sentry = ["sentry-sdk"]
opentracing = ["jaeger-client", "opentracing"]
jwt = ["authlib"]
# hiredis is not a *strict* dependency, but it makes things much faster.
# (if it is not installed, we fall back to slow code.)
redis = ["txredisapi", "hiredis"]
# Required to use experimental `caches.track_memory_usage` config option.
cache-memory = ["pympler"]
test = ["parameterized", "idna"]

# The duplication here is awful. I hate hate hate hate hate it. However, for now I want
# to ensure you can still `pip install matrix-synapse[all]` like today. Two motivations:
# 1) for new installations, I want instructions in existing documentation and tutorials
#    out there to still work.
# 2) I don't want to hard-code a list of extras into CI if I can help it. The ideal
#    solution here would be something like https://github.com/python-poetry/poetry/issues/3413
# Poetry 1.2's dependency groups might make this easier. But I'm not trying that out
# until there's a stable release of 1.2.
#
# NB: the strings in this list must be *package* names, not extra names.
# Some of our extra names _are_ package names, which can lead to great confusion.
all = [
    # matrix-synapse-ldap3
    "matrix-synapse-ldap3",
    # postgres
    "psycopg2", "psycopg2cffi", "psycopg2cffi-compat",
    # saml2
    "pysaml2",
    # oidc and jwt
    "authlib",
    # url-preview
    "lxml",
    # sentry
    "sentry-sdk",
    # opentracing
    "jaeger-client", "opentracing",
    # redis
    "txredisapi", "hiredis",
    # cache-memory
    "pympler",
    # omitted:
    #   - test: it's useful to have this separate from dev deps in the olddeps job
    #   - systemd: this is a system-based requirement
]

[tool.poetry.dev-dependencies]
# We pin development dependencies in poetry.lock so that our tests don't start
# failing on new releases. Keeping lower bounds loose here means that dependabot
# can bump versions without having to update the content-hash in the lockfile.
# This helps prevents merge conflicts when running a batch of dependabot updates.
ruff = "0.12.10"
# Type checking only works with the pydantic.v1 compat module from pydantic v2
pydantic = "^2"

# Typechecking
lxml-stubs = ">=0.4.0"
mypy = "*"
mypy-zope = "*"
types-bleach = ">=4.1.0"
types-jsonschema = ">=3.2.0"
types-netaddr = ">=0.8.0.6"
types-opentracing = ">=2.4.2"
types-Pillow = ">=8.3.4"
types-psycopg2 = ">=2.9.9"
types-pyOpenSSL = ">=20.0.7"
types-PyYAML = ">=5.4.10"
types-requests = ">=2.26.0"
types-setuptools = ">=57.4.0"

# Dependencies which are exclusively required by unit test code. This is
# NOT a list of all modules that are necessary to run the unit tests.
# Tests assume that all optional dependencies are installed.
# parameterized<0.7.4 can create classes with names that would normally be invalid
# identifiers. trial really does not like this when running with multiple workers.
parameterized = ">=0.7.4"
idna = ">=2.5"

# The following are used by the release script
click = ">=8.1.3"
# GitPython was == 3.1.14; bumped to 3.1.20, the first release with type hints.
GitPython = ">=3.1.20"
markdown-it-py = ">=3.0.0"
pygithub = ">=1.55"
# The following are executed as commands by the release script.
twine = "*"
# Towncrier min version comes from https://github.com/matrix-org/synapse/pull/3425. Rationale unclear.
towncrier = ">=18.6.0rc1"

# Used for checking the Poetry lockfile
tomli = ">=1.2.3"


[build-system]
# The upper bounds here are defensive, intended to prevent situations like
# https://github.com/matrix-org/synapse/issues/13849 and
# https://github.com/matrix-org/synapse/issues/14079 where we see buildtime or
# runtime errors caused by build system changes.
# We are happy to raise these upper bounds upon request,
# provided we check that it's safe to do so (i.e. that CI passes).
requires = ["poetry-core>=1.1.0,<=2.1.3", "setuptools_rust>=1.3,<=1.11.1"]
build-backend = "poetry.core.masonry.api"


[tool.cibuildwheel]
# Skip unsupported platforms (by us or by Rust).
# See https://cibuildwheel.readthedocs.io/en/stable/options/#build-skip for the list of build targets.
# We skip:
#  - CPython and PyPy 3.8: EOLed
#  - musllinux i686: excluded to reduce number of wheels we build.
#    c.f. https://github.com/matrix-org/synapse/pull/12595#discussion_r963107677
skip = "cp38* pp38* *-musllinux_i686"
# Enable non-default builds.
# "pypy" used to be included by default up until cibuildwheel 3.
enable = "pypy"

# We need a rust compiler.
#
# We temporarily pin Rust to 1.82.0 to work around
# https://github.com/element-hq/synapse/issues/17988
before-all =  "sh .ci/before_build_wheel.sh"
environment= { PATH = "$PATH:$HOME/.cargo/bin" }

# For some reason if we don't manually clean the build directory we
# can end up polluting the next build with a .so that is for the wrong
# Python version.
before-build = "rm -rf {project}/build"
build-frontend = "build"
test-command = "python -c 'from synapse.synapse_rust import sum_as_string; print(sum_as_string(1, 2))'"


[tool.cibuildwheel.linux]
# Wrap the repair command to correctly rename the built cpython wheels as ABI3.
repair-wheel-command = "./.ci/scripts/auditwheel_wrapper.py -w {dest_dir} {wheel}"

[tool.cibuildwheel.macos]
# Wrap the repair command to correctly rename the built cpython wheels as ABI3.
repair-wheel-command = "./.ci/scripts/auditwheel_wrapper.py --require-archs {delocate_archs} -w {dest_dir} {wheel}"<|MERGE_RESOLUTION|>--- conflicted
+++ resolved
@@ -101,11 +101,7 @@
 
 [tool.poetry]
 name = "matrix-synapse"
-<<<<<<< HEAD
-version = "1.138.2"
-=======
 version = "1.139.0rc3"
->>>>>>> e2ec3b7d
 description = "Homeserver for the Matrix decentralised comms protocol"
 authors = ["Matrix.org Team and Contributors <packages@matrix.org>"]
 license = "AGPL-3.0-or-later"
