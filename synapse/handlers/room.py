--- conflicted
+++ resolved
@@ -80,11 +80,7 @@
         """ Creates a new room.
 
         Args:
-<<<<<<< HEAD
-            user_id (str): The ID of the user creating the new room.
-=======
             requester (Requester): The user who requested the room creation.
->>>>>>> a182e5d7
             config (dict) : A dict of configuration options.
         Returns:
             The new room ID.
