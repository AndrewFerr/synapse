--- conflicted
+++ resolved
@@ -222,15 +222,11 @@
             ShadowBanError if the requester is shadow-banned.
         """
         if ratelimit:
-<<<<<<< HEAD
-            await self.request_ratelimiter.ratelimit(requester)
-=======
             await self.creation_ratelimiter.ratelimit(requester, update=False)
 
             # then apply the ratelimits
             await self.common_request_ratelimiter.ratelimit(requester)
             await self.creation_ratelimiter.ratelimit(requester)
->>>>>>> e8c6cb3d
 
         user_id = requester.user.to_string()
 
@@ -580,10 +576,7 @@
                 created with _generate_room_id())
             new_room_version: the new room version to use
             tombstone_event_id: the ID of the tombstone event in the old room.
-<<<<<<< HEAD
-=======
             additional_creators: additional room creators, for MSC4289.
->>>>>>> e8c6cb3d
             creation_event_with_context: The create event of the new room, if the new room supports
             room ID as create event ID hash.
             auto_member: Whether to automatically join local users to the new
@@ -1220,8 +1213,6 @@
 
         self._validate_room_config(config, visibility)
 
-<<<<<<< HEAD
-=======
         # Run the spam checker after other validation
         if not is_requester_admin:
             spam_check = await self._spam_checker_module_callbacks.user_may_create_room(
@@ -1235,7 +1226,6 @@
                     additional_fields=spam_check[1],
                 )
 
->>>>>>> e8c6cb3d
         creation_content = config.get("creation_content", {})
         # override any attempt to set room versions via the creation_content
         creation_content["room_version"] = room_version.identifier
