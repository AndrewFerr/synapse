# -*- coding: utf-8 -*-
# Copyright 2016 OpenMarket Ltd
#
# Licensed under the Apache License, Version 2.0 (the "License");
# you may not use this file except in compliance with the License.
# You may obtain a copy of the License at
#
#     http://www.apache.org/licenses/LICENSE-2.0
#
# Unless required by applicable law or agreed to in writing, software
# distributed under the License is distributed on an "AS IS" BASIS,
# WITHOUT WARRANTIES OR CONDITIONS OF ANY KIND, either express or implied.
# See the License for the specific language governing permissions and
# limitations under the License.

<<<<<<< HEAD
from six import string_types
from six.moves import http_client

from twisted.internet import defer

from synapse.api.errors import SynapseError, Codes
from synapse.http.servlet import (
    RestServlet, parse_json_object_from_request,
    assert_params_in_request,
)
from ._base import client_v2_patterns

import logging
=======
import logging

from twisted.internet import defer

from synapse.http.servlet import RestServlet, parse_json_object_from_request
>>>>>>> 0456e059

from ._base import client_v2_patterns

logger = logging.getLogger(__name__)


class ReportEventRestServlet(RestServlet):
    PATTERNS = client_v2_patterns(
        "/rooms/(?P<room_id>[^/]*)/report/(?P<event_id>[^/]*)$"
    )

    def __init__(self, hs):
        super(ReportEventRestServlet, self).__init__()
        self.hs = hs
        self.auth = hs.get_auth()
        self.clock = hs.get_clock()
        self.store = hs.get_datastore()

    @defer.inlineCallbacks
    def on_POST(self, request, room_id, event_id):
        requester = yield self.auth.get_user_by_req(request)
        user_id = requester.user.to_string()

        body = parse_json_object_from_request(request)
        assert_params_in_request(body, ("reason", "score"))

        if not isinstance(body["reason"], string_types):
            raise SynapseError(
                http_client.BAD_REQUEST,
                "Param 'reason' must be a string",
                Codes.BAD_JSON,
            )
        if not isinstance(body["score"], int):
            raise SynapseError(
                http_client.BAD_REQUEST,
                "Param 'score' must be an integer",
                Codes.BAD_JSON,
            )

        yield self.store.add_event_report(
            room_id=room_id,
            event_id=event_id,
            user_id=user_id,
            reason=body["reason"],
            content=body,
            received_ts=self.clock.time_msec(),
        )

        defer.returnValue((200, {}))


def register_servlets(hs, http_server):
    ReportEventRestServlet(hs).register(http_server)<|MERGE_RESOLUTION|>--- conflicted
+++ resolved
@@ -13,27 +13,19 @@
 # See the License for the specific language governing permissions and
 # limitations under the License.
 
-<<<<<<< HEAD
+import logging
+
 from six import string_types
 from six.moves import http_client
 
 from twisted.internet import defer
 
-from synapse.api.errors import SynapseError, Codes
+from synapse.api.errors import Codes, SynapseError
 from synapse.http.servlet import (
-    RestServlet, parse_json_object_from_request,
+    RestServlet,
     assert_params_in_request,
+    parse_json_object_from_request,
 )
-from ._base import client_v2_patterns
-
-import logging
-=======
-import logging
-
-from twisted.internet import defer
-
-from synapse.http.servlet import RestServlet, parse_json_object_from_request
->>>>>>> 0456e059
 
 from ._base import client_v2_patterns
 
