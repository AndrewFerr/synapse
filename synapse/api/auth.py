--- conflicted
+++ resolved
@@ -175,15 +175,7 @@
 
     @defer.inlineCallbacks
     def get_user_by_req(
-<<<<<<< HEAD
-        self,
-        request,
-        allow_guest=False,
-        rights="access",
-        allow_expired=False,
-=======
         self, request, allow_guest=False, rights="access", allow_expired=False
->>>>>>> 2d919887
     ):
         """ Get a registered user's ID.
 
