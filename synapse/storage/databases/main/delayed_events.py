#
# This file is licensed under the Affero General Public License (AGPL) version 3.
#
# Copyright (C) 2024 New Vector, Ltd
#
# This program is free software: you can redistribute it and/or modify
# it under the terms of the GNU Affero General Public License as
# published by the Free Software Foundation, either version 3 of the
# License, or (at your option) any later version.
#
# See the GNU Affero General Public License for more details:
# <https://www.gnu.org/licenses/agpl-3.0.html>.
#

import logging
<<<<<<< HEAD
from http import HTTPStatus
from typing import List, NewType, Optional, Tuple, Union
=======
from typing import NewType, Optional
>>>>>>> 41a2762e

import attr

from synapse.api.errors import NotFoundError, SynapseError, cs_error
from synapse.storage._base import SQLBaseStore, db_to_json
from synapse.storage.database import (
    LoggingTransaction,
    make_in_list_sql_clause,
)
from synapse.storage.engines import PostgresEngine
from synapse.types import JsonDict, RoomID
from synapse.util import stringutils
from synapse.util.json import json_encoder

logger = logging.getLogger(__name__)


DelayID = NewType("DelayID", str)
UserLocalpart = NewType("UserLocalpart", str)
DeviceID = NewType("DeviceID", str)
EventType = NewType("EventType", str)
StateKey = NewType("StateKey", str)

Delay = NewType("Delay", int)
Timestamp = NewType("Timestamp", int)


@attr.s(slots=True, frozen=True, auto_attribs=True)
class EventDetails:
    room_id: RoomID
    type: EventType
    state_key: Optional[StateKey]
    origin_server_ts: Optional[Timestamp]
    content: JsonDict
    device_id: Optional[DeviceID]


@attr.s(slots=True, frozen=True, auto_attribs=True)
class DelayedEventDetails(EventDetails):
    delay_id: DelayID
    user_localpart: UserLocalpart


class DelayedEventsStore(SQLBaseStore):
    async def get_delayed_events_stream_pos(self) -> int:
        """
        Gets the stream position of the background process to watch for state events
        that target the same piece of state as any scheduled delayed events.
        """
        return await self.db_pool.simple_select_one_onecol(
            table="delayed_events_stream_pos",
            keyvalues={},
            retcol="stream_id",
            desc="get_delayed_events_stream_pos",
        )

    async def update_delayed_events_stream_pos(self, stream_id: Optional[int]) -> None:
        """
        Updates the stream position of the background process to watch for state events
        that target the same piece of state as any scheduled delayed events.

        Must only be used by the worker running the background process.
        """
        await self.db_pool.simple_update_one(
            table="delayed_events_stream_pos",
            keyvalues={},
            updatevalues={"stream_id": stream_id},
            desc="update_delayed_events_stream_pos",
        )

    async def add_delayed_event(
        self,
        *,
        user_localpart: str,
        device_id: Optional[str],
        creation_ts: Timestamp,
        room_id: str,
        event_type: str,
        state_key: Optional[str],
        origin_server_ts: Optional[int],
        content: JsonDict,
        delay: int,
<<<<<<< HEAD
        limit: int,
    ) -> Tuple[DelayID, Timestamp]:
=======
    ) -> tuple[DelayID, Timestamp]:
>>>>>>> 41a2762e
        """
        Inserts a new delayed event in the DB.

        Returns: The generated ID assigned to the added delayed event,
            and the send time of the next delayed event to be sent,
            which is either the event just added or one added earlier.

        Raises:
            SynapseError: if the user has reached the limit of how many
                delayed events they may have scheduled at a time.
        """
        delay_id = _generate_delay_id()
        send_ts = Timestamp(creation_ts + delay)

        def add_delayed_event_txn(txn: LoggingTransaction) -> Timestamp:
            txn.execute(
                """
                SELECT COUNT(*) FROM delayed_events
                WHERE user_localpart = ?
                    AND finalised_ts IS NULL
                """,
                (user_localpart,),
            )
            num_existing: int = txn.fetchall()[0][0]
            if num_existing >= limit:
                raise SynapseError(
                    HTTPStatus.BAD_REQUEST,
                    "The maximum number of delayed events has been reached.",
                    additional_fields={
                        "org.matrix.msc4140.errcode": "M_MAX_DELAY_UNSUPPORTED",
                    },
                )

            self.db_pool.simple_insert_txn(
                txn,
                table="delayed_events",
                values={
                    "delay_id": delay_id,
                    "user_localpart": user_localpart,
                    "device_id": device_id,
                    "delay": delay,
                    "send_ts": send_ts,
                    "room_id": room_id,
                    "event_type": event_type,
                    "state_key": state_key,
                    "origin_server_ts": origin_server_ts,
                    "content": json_encoder.encode(content),
                },
            )

            next_send_ts = self._get_next_delayed_event_send_ts_txn(txn)
            assert next_send_ts is not None
            return next_send_ts

        next_send_ts = await self.db_pool.runInteraction(
            "add_delayed_event", add_delayed_event_txn
        )

        return delay_id, next_send_ts

    async def restart_delayed_event(
        self,
        *,
        delay_id: str,
        user_localpart: str,
        current_ts: Timestamp,
    ) -> Timestamp:
        """
        Restarts the send time of the matching delayed event,
        as long as it hasn't already been marked for processing.

        Args:
            delay_id: The ID of the delayed event to restart.
            user_localpart: The localpart of the delayed event's owner.
            current_ts: The current time, which will be used to calculate the new send time.

        Returns: The send time of the next delayed event to be sent,
            which is either the event just restarted, or another one
            with an earlier send time than the restarted one's new send time.

        Raises:
            NotFoundError: if there is no matching delayed event.
            SynapseError: if the delayed event has already been finalised.
        """

        def restart_delayed_event_txn(
            txn: LoggingTransaction,
        ) -> Timestamp:
            txn.execute(
                """
                UPDATE delayed_events
                SET send_ts = ? + delay
                WHERE delay_id = ? AND user_localpart = ?
                    AND NOT is_processed
                    AND finalised_ts IS NULL
                """,
                (
                    current_ts,
                    delay_id,
                    user_localpart,
                ),
            )
            if txn.rowcount == 0:
                txn.execute(
                    """
                    SELECT finalised_event_id IS NOT NULL
                    FROM delayed_events
                    WHERE delay_id = ? AND user_localpart = ?
                        AND finalised_ts IS NOT NULL
                    """,
                    (
                        delay_id,
                        user_localpart,
                    ),
                )
                row = txn.fetchone()
                if not row:
                    raise NotFoundError("Delayed event not found")
                raise SynapseError(
                    HTTPStatus.CONFLICT,
                    f"Delayed event has already been {'sent' if row[0] else 'cancelled'}",
                )

            next_send_ts = self._get_next_delayed_event_send_ts_txn(txn)
            assert next_send_ts is not None
            return next_send_ts

        return await self.db_pool.runInteraction(
            "restart_delayed_event", restart_delayed_event_txn
        )

    async def has_scheduled_delayed_events(self) -> bool:
        """Returns whether there are any scheduled delayed events in the DB."""

        rows = await self.db_pool.execute(
            "has_scheduled_delayed_events",
            """
            SELECT 1 WHERE EXISTS (
                SELECT * FROM delayed_events
                WHERE finalised_ts IS NULL
            )
            """,
        )
        return bool(rows)

    async def prune_finalised_delayed_events(
        self,
        current_ts: Timestamp,
        retention_period: int,
        retention_limit: int,
    ) -> None:
        def prune_finalised_delayed_events(txn: LoggingTransaction) -> None:
            self._prune_expired_finalised_delayed_events(
                txn, current_ts, retention_period
            )

            txn.execute(
                """
                SELECT DISTINCT(user_localpart)
                FROM delayed_events
                WHERE finalised_ts IS NOT NULL
                """
            )
            for [user_localpart] in txn.fetchall():
                self._prune_excess_finalised_delayed_events_for_user(
                    txn, user_localpart, retention_limit
                )

        await self.db_pool.runInteraction(
            "prune_finalised_delayed_events", prune_finalised_delayed_events
        )

    def _prune_expired_finalised_delayed_events(
        self, txn: LoggingTransaction, current_ts: Timestamp, retention_period: int
    ) -> None:
        """
        Delete all finalised delayed events that had finalised
        before the end of the given retention period.
        """
        txn.execute(
            """
            DELETE FROM delayed_events
            WHERE ? - finalised_ts > ?
            """,
            (
                current_ts,
                retention_period,
            ),
        )

    def _prune_excess_finalised_delayed_events_for_user(
        self, txn: LoggingTransaction, user_localpart: str, retention_limit: int
    ) -> None:
        """
        Delete the oldest finalised delayed events for the given user,
        such that no more of them remain than the given retention limit.
        """
        txn.execute(
            """
            SELECT COUNT(*) FROM delayed_events
            WHERE user_localpart = ?
                AND finalised_ts IS NOT NULL
            """,
            (user_localpart,),
        )
        num_existing: int = txn.fetchall()[0][0]
        if num_existing > retention_limit:
            txn.execute(
                """
                DELETE FROM delayed_events
                WHERE user_localpart = ?
                    AND finalised_ts IS NOT NULL
                    ORDER BY finalised_ts
                    LIMIT ?
                )
                """,
                (
                    user_localpart,
                    num_existing - retention_limit,
                ),
            )

    async def get_scheduled_delayed_events_for_user(
        self,
        user_localpart: str,
<<<<<<< HEAD
        delay_ids: Optional[List[str]],
    ) -> List[JsonDict]:
        """Returns all scheduled delayed events for the given user."""
=======
    ) -> list[JsonDict]:
        """Returns all pending delayed events owned by the given user."""
>>>>>>> 41a2762e
        # TODO: Support Pagination stream API ("next_batch" field)
        sql_where = "WHERE user_localpart = ? AND finalised_ts IS NULL"
        sql_args = [user_localpart]
        if delay_ids:
            delay_id_clause_sql, delay_id_clause_args = make_in_list_sql_clause(
                self.database_engine, "delay_id", delay_ids
            )
            sql_where += f" AND {delay_id_clause_sql}"
            sql_args.extend(delay_id_clause_args)
        rows = await self.db_pool.execute(
            "get_scheduled_delayed_events_for_user",
            f"""
            SELECT
                delay_id,
                room_id,
                event_type,
                state_key,
                delay,
                send_ts,
                content
            FROM delayed_events
            {sql_where}
            ORDER BY send_ts
            """,
            *sql_args,
        )
        return [
            {
                "delay_id": DelayID(row[0]),
                "room_id": str(RoomID.from_string(row[1])),
                "type": EventType(row[2]),
                **({"state_key": StateKey(row[3])} if row[3] is not None else {}),
                "delay": Delay(row[4]),
                "running_since": Timestamp(row[5] - row[4]),
                "content": db_to_json(row[6]),
            }
            for row in rows
        ]

    async def get_finalised_delayed_events_for_user(
        self,
        user_localpart: str,
        delay_ids: Optional[List[str]],
        current_ts: Timestamp,
        retention_period: int,
        retention_limit: int,
    ) -> List[JsonDict]:
        """Returns all finalised delayed events for the given user."""
        # TODO: Support Pagination stream API ("next_batch" field)

        def get_finalised_delayed_events_for_user(
            txn: LoggingTransaction,
        ) -> List[JsonDict]:
            # Clear up some space in the DB before returning any results.
            self._prune_expired_finalised_delayed_events(
                txn, current_ts, retention_period
            )
            self._prune_excess_finalised_delayed_events_for_user(
                txn, user_localpart, retention_limit
            )

            sql_where = "WHERE user_localpart = ? AND finalised_ts IS NOT NULL"
            sql_args = [user_localpart]
            if delay_ids:
                delay_id_clause_sql, delay_id_clause_args = make_in_list_sql_clause(
                    self.database_engine, "delay_id", delay_ids
                )
                sql_where += f" AND {delay_id_clause_sql}"
                sql_args.extend(delay_id_clause_args)
            txn.execute(
                f"""
                SELECT
                    delay_id,
                    room_id,
                    event_type,
                    state_key,
                    delay,
                    send_ts,
                    content,
                    finalised_error,
                    finalised_event_id,
                    finalised_ts
                FROM delayed_events
                {sql_where}
                ORDER BY finalised_ts
                """,
                sql_args,
            )
            return [
                {
                    "delayed_event": {
                        "delay_id": DelayID(row[0]),
                        "room_id": str(RoomID.from_string(row[1])),
                        "type": EventType(row[2]),
                        **(
                            {"state_key": StateKey(row[3])}
                            if row[3] is not None
                            else {}
                        ),
                        "delay": Delay(row[4]),
                        "running_since": Timestamp(row[5] - row[4]),
                        "content": db_to_json(row[6]),
                    },
                    "outcome": "cancel" if row[8] is None else "send",
                    "reason": (
                        "finalised_error"
                        if row[7] is not None
                        else "action"
                        if row[9] < row[5]
                        else "delay"
                    ),
                    **(
                        {"finalised_error": db_to_json(row[7])}
                        if row[7] is not None
                        else {}
                    ),
                    **(
                        {"finalised_event_id": str(row[8])}
                        if row[8] is not None
                        else {}
                    ),
                    "origin_server_ts": Timestamp(row[9]),
                }
                for row in txn
            ]

        return await self.db_pool.runInteraction(
            "get_finalised_delayed_events_for_user",
            get_finalised_delayed_events_for_user,
        )

    async def process_timeout_delayed_events(
        self, current_ts: Timestamp
    ) -> tuple[
        list[DelayedEventDetails],
        Optional[Timestamp],
    ]:
        """
        Marks for processing all delayed events that should have been sent prior to the provided time
        that haven't already been marked as such.

        Returns: The details of all newly-processed delayed events,
            and the send time of the next delayed event to be sent, if any.
        """

        def process_timeout_delayed_events_txn(
            txn: LoggingTransaction,
        ) -> tuple[
            list[DelayedEventDetails],
            Optional[Timestamp],
        ]:
            sql_cols = ", ".join(
                (
                    "delay_id",
                    "user_localpart",
                    "room_id",
                    "event_type",
                    "state_key",
                    "origin_server_ts",
                    "send_ts",
                    "content",
                    "device_id",
                )
            )
            sql_update = "UPDATE delayed_events SET is_processed = TRUE"
            sql_where = """WHERE send_ts <= ?
                AND NOT is_processed
                AND finalised_ts IS NULL
                """
            sql_args = (current_ts,)
            sql_order = "ORDER BY send_ts"
            if isinstance(self.database_engine, PostgresEngine):
                # Do this only in Postgres because:
                # - SQLite's RETURNING emits rows in an arbitrary order
                #   - https://www.sqlite.org/lang_returning.html#limitations_and_caveats
                # - SQLite does not support data-modifying statements in a WITH clause
                #   - https://www.sqlite.org/lang_with.html
                #   - https://www.postgresql.org/docs/current/queries-with.html#QUERIES-WITH-MODIFYING
                txn.execute(
                    f"""
                    WITH events_to_send AS (
                        {sql_update} {sql_where} RETURNING *
                    ) SELECT {sql_cols} FROM events_to_send {sql_order}
                    """,
                    sql_args,
                )
                rows = txn.fetchall()
            else:
                txn.execute(
                    f"SELECT {sql_cols} FROM delayed_events {sql_where} {sql_order}",
                    sql_args,
                )
                rows = txn.fetchall()
                txn.execute(f"{sql_update} {sql_where}", sql_args)
                assert txn.rowcount == len(rows)

            events = [
                DelayedEventDetails(
                    RoomID.from_string(row[2]),
                    EventType(row[3]),
                    StateKey(row[4]) if row[4] is not None else None,
                    # If no custom_origin_ts is set, use send_ts as the event's timestamp
                    Timestamp(row[5] if row[5] is not None else row[6]),
                    db_to_json(row[7]),
                    DeviceID(row[8]) if row[8] is not None else None,
                    DelayID(row[0]),
                    UserLocalpart(row[1]),
                )
                for row in rows
            ]
            next_send_ts = self._get_next_delayed_event_send_ts_txn(txn)
            return events, next_send_ts

        return await self.db_pool.runInteraction(
            "process_timeout_delayed_events", process_timeout_delayed_events_txn
        )

    async def process_target_delayed_event(
        self,
        *,
        delay_id: str,
        user_localpart: str,
<<<<<<< HEAD
    ) -> Tuple[
        Optional[EventDetails],
=======
    ) -> tuple[
        EventDetails,
>>>>>>> 41a2762e
        Optional[Timestamp],
    ]:
        """
        Marks for processing the matching delayed event, regardless of its timeout time,
        as long as it has not already been marked as such.

        Args:
            delay_id: The ID of the delayed event to restart.
            user_localpart: The localpart of the delayed event's owner.

        Returns: The details of the matching delayed event,
            and the send time of the next delayed event to be sent, if any.

        Raises:
            NotFoundError: if there is no matching delayed event.
            SynapseError: if the delayed event has already been cancelled.
        """

        def process_target_delayed_event_txn(
            txn: LoggingTransaction,
<<<<<<< HEAD
        ) -> Tuple[
            Optional[EventDetails],
            Optional[Timestamp],
        ]:
            sql_cols = ", ".join(
                (
                    "room_id",
                    "event_type",
                    "state_key",
                    "origin_server_ts",
                    "content",
                    "device_id",
                )
            )
            sql_update = "UPDATE delayed_events SET is_processed = TRUE"
            sql_where = """WHERE delay_id = ? AND user_localpart = ?
                AND NOT is_processed
                AND finalised_ts IS NULL
                """
            sql_args = (delay_id, user_localpart)
=======
        ) -> tuple[
            EventDetails,
            Optional[Timestamp],
        ]:
>>>>>>> 41a2762e
            txn.execute(
                """
                UPDATE delayed_events
                SET is_processed = TRUE
                WHERE delay_id = ? AND user_localpart = ?
                    AND NOT is_processed
                RETURNING
                    room_id,
                    event_type,
                    state_key,
                    origin_server_ts,
                    content,
                    device_id
                """,
                (
                    delay_id,
                    user_localpart,
                ),
            )
            row = txn.fetchone()
<<<<<<< HEAD
            if not row:
                txn.execute(
                    """
                    SELECT finalised_event_id IS NOT NULL
                    FROM delayed_events
                    WHERE delay_id = ? AND user_localpart = ?
                        AND finalised_ts IS NOT NULL
                    """,
                    (
                        delay_id,
                        user_localpart,
                    ),
                )
                row = txn.fetchone()
                if not row:
                    raise NotFoundError("Delayed event not found")
                elif not row[0]:
                    raise SynapseError(
                        HTTPStatus.CONFLICT,
                        "Delayed event has already been cancelled",
                    )
                return None, None
            elif not self.database_engine.supports_returning:
                txn.execute(f"{sql_update} {sql_where}", sql_args)
                assert txn.rowcount == 1
=======
            if row is None:
                raise NotFoundError("Delayed event not found")
>>>>>>> 41a2762e

            event = EventDetails(
                RoomID.from_string(row[0]),
                EventType(row[1]),
                StateKey(row[2]) if row[2] is not None else None,
                Timestamp(row[3]) if row[3] is not None else None,
                db_to_json(row[4]),
                DeviceID(row[5]) if row[5] is not None else None,
            )

            return event, self._get_next_delayed_event_send_ts_txn(txn)

        return await self.db_pool.runInteraction(
            "process_target_delayed_event", process_target_delayed_event_txn
        )

    async def cancel_delayed_event(
        self,
        *,
        delay_id: str,
        user_localpart: str,
        finalised_ts: Timestamp,
    ) -> Optional[Timestamp]:
        """
        Cancels the matching delayed event, i.e. remove it as long as it hasn't been processed.

        Args:
            delay_id: The ID of the delayed event to restart.
            user_localpart: The localpart of the delayed event's owner.

        Returns: The send time of the next delayed event to be sent, if any.

        Raises:
            NotFoundError: if there is no matching delayed event.
            SynapseError: if the delayed event has already been sent.
        """

        def cancel_delayed_event_txn(
            txn: LoggingTransaction,
        ) -> Optional[Timestamp]:
            txn.execute(
                """
                UPDATE delayed_events
                SET finalised_ts = ?
                WHERE delay_id = ? AND user_localpart = ?
                    AND NOT is_processed
                    AND finalised_ts IS NULL
                """,
                (
                    finalised_ts,
                    delay_id,
                    user_localpart,
                ),
            )
            if txn.rowcount == 0:
                txn.execute(
                    """
                    SELECT finalised_event_id IS NOT NULL
                    FROM delayed_events
                    WHERE delay_id = ? AND user_localpart = ?
                        AND finalised_ts IS NOT NULL
                    """,
                    (
                        delay_id,
                        user_localpart,
                    ),
                )
                row = txn.fetchone()
                if not row:
                    raise NotFoundError("Delayed event not found")
                elif row[0]:
                    raise SynapseError(
                        HTTPStatus.CONFLICT,
                        "Delayed event has already been sent",
                    )
                return None
            return self._get_next_delayed_event_send_ts_txn(txn)

        return await self.db_pool.runInteraction(
            "cancel_delayed_event", cancel_delayed_event_txn
        )

    async def cancel_delayed_state_events(
        self,
        *,
        room_id: str,
        event_type: str,
        state_key: str,
        not_from_localpart: str,
        finalised_ts: Timestamp,
    ) -> Optional[Timestamp]:
        """
        Cancels all matching delayed state events, i.e. remove them as long as they haven't been processed.

        Args:
            room_id: The room ID to match against.
            event_type: The event type to match against.
            state_key: The state key to match against.
            not_from_localpart: The localpart of a user whose delayed events to not cancel.
                If set to the empty string, any users' delayed events may be cancelled.

        Returns: The send time of the next delayed event to be sent, if any.
        """

        def cancel_delayed_state_events_txn(
            txn: LoggingTransaction,
        ) -> Optional[Timestamp]:
            txn.execute(
                """
                UPDATE delayed_events
                SET
                    finalised_error = ?,
                    finalised_ts = ?
                WHERE room_id = ? AND event_type = ? AND state_key = ?
                    AND user_localpart <> ?
                    AND NOT is_processed
                    AND finalised_ts IS NULL
                """,
                (
                    _generate_cancelled_by_state_update_json(),
                    finalised_ts,
                    room_id,
                    event_type,
                    state_key,
                    not_from_localpart,
                ),
            )
            return self._get_next_delayed_event_send_ts_txn(txn)

        return await self.db_pool.runInteraction(
            "cancel_delayed_state_events", cancel_delayed_state_events_txn
        )

    async def finalise_processed_delayed_event(
        self,
        delay_id: DelayID,
        user_localpart: UserLocalpart,
        result_or_error: Union[str, JsonDict],
        finalised_ts: Timestamp,
    ) -> None:
        """
        Finalise the matching delayed event, as long as it has been marked as processed.

        Throws:
            StoreError: if there is no matching delayed event, or if it has not yet been processed.
        """
        if isinstance(result_or_error, str):
            event_id = result_or_error
            send_error = None
        else:
            event_id = None
            send_error = result_or_error

        await self.db_pool.execute(
            "finalise_processed_delayed_event",
            """
            UPDATE delayed_events
            SET
                finalised_error = ?,
                finalised_event_id = ?,
                finalised_ts = ?
            WHERE delay_id = ? AND user_localpart = ?
                AND is_processed
                AND finalised_ts IS NULL
            """,
            json_encoder.encode(send_error) if send_error is not None else None,
            event_id,
            finalised_ts,
            delay_id,
            user_localpart,
        )

    async def finalise_processed_delayed_state_events(
        self,
        *,
        room_id: str,
        event_type: str,
        state_key: str,
        finalised_ts: Timestamp,
    ) -> None:
        """
        Finalise the matching delayed state events that have been marked as processed.
        """
        await self.db_pool.execute(
            "finalise_processed_delayed_state_events",
            """
            UPDATE delayed_events
            SET
                finalised_error = ?,
                finalised_ts = ?
            WHERE room_id = ? AND event_type = ? AND state_key = ?
                AND user_localpart <> ?
                AND is_processed
                AND finalised_ts IS NULL
            """,
            _generate_cancelled_by_state_update_json(),
            finalised_ts,
            room_id,
            event_type,
            state_key,
        )

    async def unprocess_delayed_events(self) -> None:
        """
        Unmark all delayed events for processing.
        """
        await self.db_pool.execute(
            "unprocess_delayed_events",
            """
            UPDATE delayed_events SET is_processed = FALSE
            WHERE is_processed
                AND finalised_ts IS NULL
            """,
        )

    async def get_next_delayed_event_send_ts(self) -> Optional[Timestamp]:
        """
        Returns the send time of the next delayed event to be sent, if any.
        """
        return await self.db_pool.runInteraction(
            "get_next_delayed_event_send_ts",
            self._get_next_delayed_event_send_ts_txn,
            db_autocommit=True,
        )

    def _get_next_delayed_event_send_ts_txn(
        self, txn: LoggingTransaction
    ) -> Optional[Timestamp]:
        txn.execute(
            """
            SELECT MIN(send_ts) FROM delayed_events
            WHERE NOT is_processed
                AND finalised_ts IS NULL
            """
        )
        resp = txn.fetchone()
        return Timestamp(resp[0]) if resp is not None else None


def _generate_delay_id() -> DelayID:
    """Generates an opaque string, for use as a delay ID"""

    # We use the following format for delay IDs:
    #    syd_<random string>
    # They are scoped to user localparts, so it is possible for
    # the same ID to exist for multiple users.

    return DelayID(f"syd_{stringutils.random_string(20)}")


def _generate_cancelled_by_state_update_json() -> str:
    return json_encoder.encode(
        cs_error(
            "The delayed event did not get sent because a different user updated the same state event. "
            + "So the scheduled event might change it in an undesired way.",
            **{
                "org.matrix.msc4140.errcode": "M_CANCELLED_BY_STATE_UPDATE",
            },
        )
    )<|MERGE_RESOLUTION|>--- conflicted
+++ resolved
@@ -13,12 +13,8 @@
 #
 
 import logging
-<<<<<<< HEAD
 from http import HTTPStatus
-from typing import List, NewType, Optional, Tuple, Union
-=======
-from typing import NewType, Optional
->>>>>>> 41a2762e
+from typing import NewType, Optional, Union
 
 import attr
 
@@ -101,12 +97,8 @@
         origin_server_ts: Optional[int],
         content: JsonDict,
         delay: int,
-<<<<<<< HEAD
         limit: int,
-    ) -> Tuple[DelayID, Timestamp]:
-=======
     ) -> tuple[DelayID, Timestamp]:
->>>>>>> 41a2762e
         """
         Inserts a new delayed event in the DB.
 
@@ -332,14 +324,9 @@
     async def get_scheduled_delayed_events_for_user(
         self,
         user_localpart: str,
-<<<<<<< HEAD
-        delay_ids: Optional[List[str]],
-    ) -> List[JsonDict]:
+        delay_ids: Optional[list[str]],
+    ) -> list[JsonDict]:
         """Returns all scheduled delayed events for the given user."""
-=======
-    ) -> list[JsonDict]:
-        """Returns all pending delayed events owned by the given user."""
->>>>>>> 41a2762e
         # TODO: Support Pagination stream API ("next_batch" field)
         sql_where = "WHERE user_localpart = ? AND finalised_ts IS NULL"
         sql_args = [user_localpart]
@@ -382,17 +369,17 @@
     async def get_finalised_delayed_events_for_user(
         self,
         user_localpart: str,
-        delay_ids: Optional[List[str]],
+        delay_ids: Optional[list[str]],
         current_ts: Timestamp,
         retention_period: int,
         retention_limit: int,
-    ) -> List[JsonDict]:
+    ) -> list[JsonDict]:
         """Returns all finalised delayed events for the given user."""
         # TODO: Support Pagination stream API ("next_batch" field)
 
         def get_finalised_delayed_events_for_user(
             txn: LoggingTransaction,
-        ) -> List[JsonDict]:
+        ) -> list[JsonDict]:
             # Clear up some space in the DB before returning any results.
             self._prune_expired_finalised_delayed_events(
                 txn, current_ts, retention_period
@@ -562,13 +549,8 @@
         *,
         delay_id: str,
         user_localpart: str,
-<<<<<<< HEAD
-    ) -> Tuple[
+    ) -> tuple[
         Optional[EventDetails],
-=======
-    ) -> tuple[
-        EventDetails,
->>>>>>> 41a2762e
         Optional[Timestamp],
     ]:
         """
@@ -589,39 +571,17 @@
 
         def process_target_delayed_event_txn(
             txn: LoggingTransaction,
-<<<<<<< HEAD
-        ) -> Tuple[
+        ) -> tuple[
             Optional[EventDetails],
             Optional[Timestamp],
         ]:
-            sql_cols = ", ".join(
-                (
-                    "room_id",
-                    "event_type",
-                    "state_key",
-                    "origin_server_ts",
-                    "content",
-                    "device_id",
-                )
-            )
-            sql_update = "UPDATE delayed_events SET is_processed = TRUE"
-            sql_where = """WHERE delay_id = ? AND user_localpart = ?
-                AND NOT is_processed
-                AND finalised_ts IS NULL
-                """
-            sql_args = (delay_id, user_localpart)
-=======
-        ) -> tuple[
-            EventDetails,
-            Optional[Timestamp],
-        ]:
->>>>>>> 41a2762e
             txn.execute(
                 """
                 UPDATE delayed_events
                 SET is_processed = TRUE
                 WHERE delay_id = ? AND user_localpart = ?
                     AND NOT is_processed
+                    AND finalised_ts IS NULL
                 RETURNING
                     room_id,
                     event_type,
@@ -636,7 +596,6 @@
                 ),
             )
             row = txn.fetchone()
-<<<<<<< HEAD
             if not row:
                 txn.execute(
                     """
@@ -659,13 +618,6 @@
                         "Delayed event has already been cancelled",
                     )
                 return None, None
-            elif not self.database_engine.supports_returning:
-                txn.execute(f"{sql_update} {sql_where}", sql_args)
-                assert txn.rowcount == 1
-=======
-            if row is None:
-                raise NotFoundError("Delayed event not found")
->>>>>>> 41a2762e
 
             event = EventDetails(
                 RoomID.from_string(row[0]),
