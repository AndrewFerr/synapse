--- conflicted
+++ resolved
@@ -98,11 +98,8 @@
         origin_server_ts: Optional[int],
         content: JsonDict,
         delay: int,
-<<<<<<< HEAD
+        sticky_duration_ms: Optional[int],
         limit: int,
-=======
-        sticky_duration_ms: Optional[int],
->>>>>>> a4cac852
     ) -> Tuple[DelayID, Timestamp]:
         """
         Inserts a new delayed event in the DB.
