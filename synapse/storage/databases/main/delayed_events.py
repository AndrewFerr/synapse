#
# This file is licensed under the Affero General Public License (AGPL) version 3.
#
# Copyright (C) 2024 New Vector, Ltd
#
# This program is free software: you can redistribute it and/or modify
# it under the terms of the GNU Affero General Public License as
# published by the Free Software Foundation, either version 3 of the
# License, or (at your option) any later version.
#
# See the GNU Affero General Public License for more details:
# <https://www.gnu.org/licenses/agpl-3.0.html>.
#

import logging
<<<<<<< HEAD
from http import HTTPStatus
=======
>>>>>>> 9e23cded
from typing import TYPE_CHECKING, NewType

import attr

from synapse.api.errors import NotFoundError, StoreError, SynapseError, cs_error
from synapse.storage._base import SQLBaseStore, db_to_json
from synapse.storage.database import (
    DatabasePool,
    LoggingDatabaseConnection,
    LoggingTransaction,
<<<<<<< HEAD
    make_in_list_sql_clause,
=======
    StoreError,
>>>>>>> 9e23cded
)
from synapse.storage.engines import PostgresEngine
from synapse.types import JsonDict, RoomID
from synapse.util import stringutils
from synapse.util.json import json_encoder

if TYPE_CHECKING:
    from synapse.server import HomeServer

logger = logging.getLogger(__name__)


DelayID = NewType("DelayID", str)
UserLocalpart = NewType("UserLocalpart", str)
DeviceID = NewType("DeviceID", str)
EventType = NewType("EventType", str)
StateKey = NewType("StateKey", str)

Delay = NewType("Delay", int)
Timestamp = NewType("Timestamp", int)


@attr.s(slots=True, frozen=True, auto_attribs=True)
class EventDetails:
    room_id: RoomID
    type: EventType
    state_key: StateKey | None
    origin_server_ts: Timestamp | None
    content: JsonDict
    device_id: DeviceID | None


@attr.s(slots=True, frozen=True, auto_attribs=True)
class DelayedEventDetails(EventDetails):
    delay_id: DelayID
    user_localpart: UserLocalpart


class DelayedEventsStore(SQLBaseStore):
    def __init__(
        self,
        database: DatabasePool,
        db_conn: LoggingDatabaseConnection,
        hs: "HomeServer",
    ):
        super().__init__(database, db_conn, hs)

<<<<<<< HEAD
        self.db_pool.updates.register_background_index_update(
            update_name="delayed_events_finalised_ts",
            index_name="delayed_events_finalised_ts",
            table="delayed_events",
            columns=("finalised_ts",),
=======
        # Set delayed events to be uniquely identifiable by their delay_id.
        # In practice, delay_ids are already unique because they are generated
        # from cryptographically strong random strings.
        # Therefore, adding this constraint is not expected to ever fail,
        # despite the current pkey technically allowing non-unique delay_ids.
        self.db_pool.updates.register_background_index_update(
            update_name="delayed_events_idx",
            index_name="delayed_events_idx",
            table="delayed_events",
            columns=("delay_id",),
            unique=True,
>>>>>>> 9e23cded
        )

    async def get_delayed_events_stream_pos(self) -> int:
        """
        Gets the stream position of the background process to watch for state events
        that target the same piece of state as any scheduled delayed events.
        """
        return await self.db_pool.simple_select_one_onecol(
            table="delayed_events_stream_pos",
            keyvalues={},
            retcol="stream_id",
            desc="get_delayed_events_stream_pos",
        )

    async def update_delayed_events_stream_pos(self, stream_id: int | None) -> None:
        """
        Updates the stream position of the background process to watch for state events
        that target the same piece of state as any scheduled delayed events.

        Must only be used by the worker running the background process.
        """
        await self.db_pool.simple_update_one(
            table="delayed_events_stream_pos",
            keyvalues={},
            updatevalues={"stream_id": stream_id},
            desc="update_delayed_events_stream_pos",
        )

    async def add_delayed_event(
        self,
        *,
        user_localpart: str,
        device_id: str | None,
        creation_ts: Timestamp,
        room_id: str,
        event_type: str,
        state_key: str | None,
        origin_server_ts: int | None,
        content: JsonDict,
        delay: int,
        limit: int,
    ) -> tuple[DelayID, Timestamp]:
        """
        Inserts a new delayed event in the DB.

        Returns: The generated ID assigned to the added delayed event,
            and the send time of the next delayed event to be sent,
            which is either the event just added or one added earlier.

        Raises:
            SynapseError: if the user has reached the limit of how many
                delayed events they may have scheduled at a time.
        """
        delay_id = _generate_delay_id()
        send_ts = Timestamp(creation_ts + delay)

        def add_delayed_event_txn(txn: LoggingTransaction) -> Timestamp:
            txn.execute(
                """
                SELECT COUNT(*) FROM delayed_events
                WHERE user_localpart = ?
                    AND finalised_ts IS NULL
                """,
                (user_localpart,),
            )
            num_existing: int = txn.fetchall()[0][0]
            if num_existing >= limit:
                raise SynapseError(
                    HTTPStatus.BAD_REQUEST,
                    "The maximum number of delayed events has been reached.",
                    additional_fields={
                        "org.matrix.msc4140.errcode": "M_MAX_DELAYED_EVENTS_EXCEEDED",
                    },
                )

            self.db_pool.simple_insert_txn(
                txn,
                table="delayed_events",
                values={
                    "delay_id": delay_id,
                    "user_localpart": user_localpart,
                    "device_id": device_id,
                    "delay": delay,
                    "send_ts": send_ts,
                    "room_id": room_id,
                    "event_type": event_type,
                    "state_key": state_key,
                    "origin_server_ts": origin_server_ts,
                    "content": json_encoder.encode(content),
                },
            )

            next_send_ts = self._get_next_delayed_event_send_ts_txn(txn)
            assert next_send_ts is not None
            return next_send_ts

        next_send_ts = await self.db_pool.runInteraction(
            "add_delayed_event", add_delayed_event_txn
        )

        return delay_id, next_send_ts

    async def restart_delayed_event(
        self,
        delay_id: str,
        current_ts: Timestamp,
    ) -> Timestamp:
        """
        Restarts the send time of the matching delayed event,
        as long as it hasn't already been marked for processing.

        Args:
            delay_id: The ID of the delayed event to restart.
            current_ts: The current time, which will be used to calculate the new send time.

        Returns: The send time of the next delayed event to be sent,
            which is either the event just restarted, or another one
            with an earlier send time than the restarted one's new send time.

        Raises:
            NotFoundError: if there is no matching delayed event.
            SynapseError: if the delayed event has already been finalised.
        """

        def restart_delayed_event_txn(
            txn: LoggingTransaction,
        ) -> Timestamp:
            txn.execute(
                """
                UPDATE delayed_events
                SET send_ts = ? + delay
<<<<<<< HEAD
                WHERE delay_id = ? AND user_localpart = ?
                    AND NOT is_processed
                    AND finalised_ts IS NULL
=======
                WHERE delay_id = ? AND NOT is_processed
>>>>>>> 9e23cded
                """,
                (
                    current_ts,
                    delay_id,
                ),
            )
            if txn.rowcount == 0:
                txn.execute(
                    """
                    SELECT finalised_event_id IS NOT NULL
                    FROM delayed_events
                    WHERE delay_id = ? AND user_localpart = ?
                        AND finalised_ts IS NOT NULL
                    """,
                    (
                        delay_id,
                        user_localpart,
                    ),
                )
                row = txn.fetchone()
                if not row:
                    raise NotFoundError("Delayed event not found")
                raise SynapseError(
                    HTTPStatus.CONFLICT,
                    f"Delayed event has already been {'sent' if row[0] else 'cancelled'}",
                )

            next_send_ts = self._get_next_delayed_event_send_ts_txn(txn)
            assert next_send_ts is not None
            return next_send_ts

        return await self.db_pool.runInteraction(
            "restart_delayed_event", restart_delayed_event_txn
        )

    async def has_scheduled_delayed_events(self) -> bool:
        """Returns whether there are any scheduled delayed events in the DB."""

        rows = await self.db_pool.execute(
            "has_scheduled_delayed_events",
            """
            SELECT 1 WHERE EXISTS (
                SELECT * FROM delayed_events
                WHERE finalised_ts IS NULL
            )
            """,
        )
        return bool(rows)

    async def prune_finalised_delayed_events(
        self,
        current_ts: Timestamp,
        retention_period: int,
        retention_limit: int,
    ) -> None:
        def prune_finalised_delayed_events(txn: LoggingTransaction) -> None:
            self._prune_expired_finalised_delayed_events(
                txn, current_ts, retention_period
            )

            txn.execute(
                """
                SELECT DISTINCT(user_localpart)
                FROM delayed_events
                WHERE finalised_ts IS NOT NULL
                """
            )
            for [user_localpart] in txn.fetchall():
                self._prune_excess_finalised_delayed_events_for_user(
                    txn, user_localpart, retention_limit
                )

        await self.db_pool.runInteraction(
            "prune_finalised_delayed_events", prune_finalised_delayed_events
        )

    def _prune_expired_finalised_delayed_events(
        self, txn: LoggingTransaction, current_ts: Timestamp, retention_period: int
    ) -> None:
        """
        Delete all finalised delayed events that had finalised
        before the end of the given retention period.
        """
        txn.execute(
            """
            DELETE FROM delayed_events
            WHERE ? - finalised_ts > ?
            """,
            (
                current_ts,
                retention_period,
            ),
        )

    def _prune_excess_finalised_delayed_events_for_user(
        self, txn: LoggingTransaction, user_localpart: str, retention_limit: int
    ) -> None:
        """
        Delete the oldest finalised delayed events for the given user,
        such that no more of them remain than the given retention limit.
        """
        txn.execute(
            """
            SELECT COUNT(*) FROM delayed_events
            WHERE user_localpart = ?
                AND finalised_ts IS NOT NULL
            """,
            (user_localpart,),
        )
        num_existing: int = txn.fetchall()[0][0]
        if num_existing > retention_limit:
            txn.execute(
                """
                DELETE FROM delayed_events
                WHERE user_localpart = ?
                    AND finalised_ts IS NOT NULL
                    ORDER BY finalised_ts
                    LIMIT ?
                )
                """,
                (
                    user_localpart,
                    num_existing - retention_limit,
                ),
            )

    async def get_scheduled_delayed_events_for_user(
        self,
        user_localpart: str,
        delay_ids: list[str] | None,
    ) -> list[JsonDict]:
        """Returns all scheduled delayed events for the given user."""
        # TODO: Support Pagination stream API ("next_batch" field)
        sql_where = "WHERE user_localpart = ? AND finalised_ts IS NULL"
        sql_args = [user_localpart]
        if delay_ids:
            delay_id_clause_sql, delay_id_clause_args = make_in_list_sql_clause(
                self.database_engine, "delay_id", delay_ids
            )
            sql_where += f" AND {delay_id_clause_sql}"
            sql_args.extend(delay_id_clause_args)
        rows = await self.db_pool.execute(
            "get_scheduled_delayed_events_for_user",
            f"""
            SELECT
                delay_id,
                room_id,
                event_type,
                state_key,
                delay,
                send_ts,
                content
            FROM delayed_events
            {sql_where}
            ORDER BY send_ts
            """,
            *sql_args,
        )
        return [
            {
                "delay_id": DelayID(row[0]),
                "room_id": str(RoomID.from_string(row[1])),
                "type": EventType(row[2]),
                **({"state_key": StateKey(row[3])} if row[3] is not None else {}),
                "delay": Delay(row[4]),
                "running_since": Timestamp(row[5] - row[4]),
                "content": db_to_json(row[6]),
            }
            for row in rows
        ]

    async def get_finalised_delayed_events_for_user(
        self,
        user_localpart: str,
        delay_ids: list[str] | None,
        current_ts: Timestamp,
        retention_period: int,
        retention_limit: int,
    ) -> list[JsonDict]:
        """Returns all finalised delayed events for the given user."""
        # TODO: Support Pagination stream API ("next_batch" field)

        def get_finalised_delayed_events_for_user(
            txn: LoggingTransaction,
        ) -> list[JsonDict]:
            # Clear up some space in the DB before returning any results.
            self._prune_expired_finalised_delayed_events(
                txn, current_ts, retention_period
            )
            self._prune_excess_finalised_delayed_events_for_user(
                txn, user_localpart, retention_limit
            )

            sql_where = "WHERE user_localpart = ? AND finalised_ts IS NOT NULL"
            sql_args = [user_localpart]
            if delay_ids:
                delay_id_clause_sql, delay_id_clause_args = make_in_list_sql_clause(
                    self.database_engine, "delay_id", delay_ids
                )
                sql_where += f" AND {delay_id_clause_sql}"
                sql_args.extend(delay_id_clause_args)
            txn.execute(
                f"""
                SELECT
                    delay_id,
                    room_id,
                    event_type,
                    state_key,
                    delay,
                    send_ts,
                    content,
                    finalised_error,
                    finalised_event_id,
                    finalised_ts
                FROM delayed_events
                {sql_where}
                ORDER BY finalised_ts
                """,
                sql_args,
            )
            return [
                {
                    "delayed_event": {
                        "delay_id": DelayID(row[0]),
                        "room_id": str(RoomID.from_string(row[1])),
                        "type": EventType(row[2]),
                        **(
                            {"state_key": StateKey(row[3])}
                            if row[3] is not None
                            else {}
                        ),
                        "delay": Delay(row[4]),
                        "running_since": Timestamp(row[5] - row[4]),
                        "content": db_to_json(row[6]),
                    },
                    "outcome": "cancel" if row[8] is None else "send",
                    "reason": (
                        "finalised_error"
                        if row[7] is not None
                        else "action"
                        if row[9] < row[5]
                        else "delay"
                    ),
                    **(
                        {"finalised_error": db_to_json(row[7])}
                        if row[7] is not None
                        else {}
                    ),
                    **(
                        {"finalised_event_id": str(row[8])}
                        if row[8] is not None
                        else {}
                    ),
                    "origin_server_ts": Timestamp(row[9]),
                }
                for row in txn
            ]

        return await self.db_pool.runInteraction(
            "get_finalised_delayed_events_for_user",
            get_finalised_delayed_events_for_user,
        )

    async def process_timeout_delayed_events(
        self, current_ts: Timestamp
    ) -> tuple[
        list[DelayedEventDetails],
        Timestamp | None,
    ]:
        """
        Marks for processing all delayed events that should have been sent prior to the provided time
        that haven't already been marked as such.

        Returns: The details of all newly-processed delayed events,
            and the send time of the next delayed event to be sent, if any.
        """

        def process_timeout_delayed_events_txn(
            txn: LoggingTransaction,
        ) -> tuple[
            list[DelayedEventDetails],
            Timestamp | None,
        ]:
            sql_cols = ", ".join(
                (
                    "delay_id",
                    "user_localpart",
                    "room_id",
                    "event_type",
                    "state_key",
                    "origin_server_ts",
                    "send_ts",
                    "content",
                    "device_id",
                )
            )
            sql_update = "UPDATE delayed_events SET is_processed = TRUE"
            sql_where = """WHERE send_ts <= ?
                AND NOT is_processed
                AND finalised_ts IS NULL
                """
            sql_args = (current_ts,)
            sql_order = "ORDER BY send_ts"
            if isinstance(self.database_engine, PostgresEngine):
                # Do this only in Postgres because:
                # - SQLite's RETURNING emits rows in an arbitrary order
                #   - https://www.sqlite.org/lang_returning.html#limitations_and_caveats
                # - SQLite does not support data-modifying statements in a WITH clause
                #   - https://www.sqlite.org/lang_with.html
                #   - https://www.postgresql.org/docs/current/queries-with.html#QUERIES-WITH-MODIFYING
                txn.execute(
                    f"""
                    WITH events_to_send AS (
                        {sql_update} {sql_where} RETURNING *
                    ) SELECT {sql_cols} FROM events_to_send {sql_order}
                    """,
                    sql_args,
                )
                rows = txn.fetchall()
            else:
                txn.execute(
                    f"SELECT {sql_cols} FROM delayed_events {sql_where} {sql_order}",
                    sql_args,
                )
                rows = txn.fetchall()
                txn.execute(f"{sql_update} {sql_where}", sql_args)
                assert txn.rowcount == len(rows)

            events = [
                DelayedEventDetails(
                    RoomID.from_string(row[2]),
                    EventType(row[3]),
                    StateKey(row[4]) if row[4] is not None else None,
                    # If no custom_origin_ts is set, use send_ts as the event's timestamp
                    Timestamp(row[5] if row[5] is not None else row[6]),
                    db_to_json(row[7]),
                    DeviceID(row[8]) if row[8] is not None else None,
                    DelayID(row[0]),
                    UserLocalpart(row[1]),
                )
                for row in rows
            ]
            next_send_ts = self._get_next_delayed_event_send_ts_txn(txn)
            return events, next_send_ts

        return await self.db_pool.runInteraction(
            "process_timeout_delayed_events", process_timeout_delayed_events_txn
        )

    async def process_target_delayed_event(
        self,
        delay_id: str,
    ) -> tuple[
<<<<<<< HEAD
        EventDetails | None,
=======
        DelayedEventDetails,
>>>>>>> 9e23cded
        Timestamp | None,
    ]:
        """
        Marks for processing the matching delayed event, regardless of its timeout time,
        as long as it has not already been marked as such.

        Returns: The details of the matching delayed event,
            and the send time of the next delayed event to be sent, if any.

        Raises:
            NotFoundError: if there is no matching delayed event.
            SynapseError: if the delayed event has already been cancelled.
        """

        def process_target_delayed_event_txn(
            txn: LoggingTransaction,
        ) -> tuple[
<<<<<<< HEAD
            EventDetails | None,
=======
            DelayedEventDetails,
>>>>>>> 9e23cded
            Timestamp | None,
        ]:
            txn.execute(
                """
                UPDATE delayed_events
                SET is_processed = TRUE
<<<<<<< HEAD
                WHERE delay_id = ? AND user_localpart = ?
                    AND NOT is_processed
                    AND finalised_ts IS NULL
=======
                WHERE delay_id = ? AND NOT is_processed
>>>>>>> 9e23cded
                RETURNING
                    room_id,
                    event_type,
                    state_key,
                    origin_server_ts,
                    content,
                    device_id,
                    user_localpart
                """,
                (delay_id,),
            )
            row = txn.fetchone()
            if not row:
                txn.execute(
                    """
                    SELECT finalised_event_id IS NOT NULL
                    FROM delayed_events
                    WHERE delay_id = ? AND user_localpart = ?
                        AND finalised_ts IS NOT NULL
                    """,
                    (
                        delay_id,
                        user_localpart,
                    ),
                )
                row = txn.fetchone()
                if not row:
                    raise NotFoundError("Delayed event not found")
                elif not row[0]:
                    raise SynapseError(
                        HTTPStatus.CONFLICT,
                        "Delayed event has already been cancelled",
                    )
                return None, None

            event = DelayedEventDetails(
                RoomID.from_string(row[0]),
                EventType(row[1]),
                StateKey(row[2]) if row[2] is not None else None,
                Timestamp(row[3]) if row[3] is not None else None,
                db_to_json(row[4]),
                DeviceID(row[5]) if row[5] is not None else None,
                DelayID(delay_id),
                UserLocalpart(row[6]),
            )

            return event, self._get_next_delayed_event_send_ts_txn(txn)

        return await self.db_pool.runInteraction(
            "process_target_delayed_event", process_target_delayed_event_txn
        )

<<<<<<< HEAD
    async def cancel_delayed_event(
        self,
        *,
        delay_id: str,
        user_localpart: str,
        finalised_ts: Timestamp,
    ) -> Timestamp | None:
=======
    async def cancel_delayed_event(self, delay_id: str) -> Timestamp | None:
>>>>>>> 9e23cded
        """
        Cancels the matching delayed event, i.e. remove it as long as it hasn't been processed.

        Returns: The send time of the next delayed event to be sent, if any.

        Raises:
            NotFoundError: if there is no matching delayed event.
            SynapseError: if the delayed event has already been sent.
        """

        def cancel_delayed_event_txn(
            txn: LoggingTransaction,
        ) -> Timestamp | None:
<<<<<<< HEAD
            txn.execute(
                """
                UPDATE delayed_events
                SET finalised_ts = ?
                WHERE delay_id = ? AND user_localpart = ?
                    AND NOT is_processed
                    AND finalised_ts IS NULL
                """,
                (
                    finalised_ts,
                    delay_id,
                    user_localpart,
                ),
            )
            if txn.rowcount == 0:
                txn.execute(
                    """
                    SELECT finalised_event_id IS NOT NULL
                    FROM delayed_events
                    WHERE delay_id = ? AND user_localpart = ?
                        AND finalised_ts IS NOT NULL
                    """,
                    (
                        delay_id,
                        user_localpart,
                    ),
=======
            try:
                self.db_pool.simple_delete_one_txn(
                    txn,
                    table="delayed_events",
                    keyvalues={
                        "delay_id": delay_id,
                        "is_processed": False,
                    },
>>>>>>> 9e23cded
                )
                row = txn.fetchone()
                if not row:
                    raise NotFoundError("Delayed event not found")
                elif row[0]:
                    raise SynapseError(
                        HTTPStatus.CONFLICT,
                        "Delayed event has already been sent",
                    )
                return None
            return self._get_next_delayed_event_send_ts_txn(txn)

        return await self.db_pool.runInteraction(
            "cancel_delayed_event", cancel_delayed_event_txn
        )

    async def cancel_delayed_state_events(
        self,
        *,
        room_id: str,
        event_type: str,
        state_key: str,
        not_from_localpart: str,
        finalised_ts: Timestamp,
    ) -> Timestamp | None:
        """
        Cancels all matching delayed state events, i.e. remove them as long as they haven't been processed.

        Args:
            room_id: The room ID to match against.
            event_type: The event type to match against.
            state_key: The state key to match against.
            not_from_localpart: The localpart of a user whose delayed events to not cancel.
                If set to the empty string, any users' delayed events may be cancelled.

        Returns: The send time of the next delayed event to be sent, if any.
        """

        def cancel_delayed_state_events_txn(
            txn: LoggingTransaction,
        ) -> Timestamp | None:
            txn.execute(
                """
                UPDATE delayed_events
                SET
                    finalised_error = ?,
                    finalised_ts = ?
                WHERE room_id = ? AND event_type = ? AND state_key = ?
                    AND user_localpart <> ?
                    AND NOT is_processed
                    AND finalised_ts IS NULL
                """,
                (
                    _generate_cancelled_by_state_update_json(),
                    finalised_ts,
                    room_id,
                    event_type,
                    state_key,
                    not_from_localpart,
                ),
            )
            return self._get_next_delayed_event_send_ts_txn(txn)

        return await self.db_pool.runInteraction(
            "cancel_delayed_state_events", cancel_delayed_state_events_txn
        )

<<<<<<< HEAD
    async def finalise_processed_delayed_event(
        self,
        delay_id: DelayID,
        user_localpart: UserLocalpart,
        result_or_error: str | JsonDict,
        finalised_ts: Timestamp,
    ) -> None:
=======
    async def delete_processed_delayed_event(self, delay_id: DelayID) -> None:
>>>>>>> 9e23cded
        """
        Finalise the matching delayed event, as long as it has been marked as processed.

        Throws:
            StoreError: if there is no matching delayed event, or if it has not yet been processed.
        """
<<<<<<< HEAD
        if isinstance(result_or_error, str):
            event_id = result_or_error
            send_error = None
        else:
            event_id = None
            send_error = result_or_error

        def finalise_processed_delayed_event_txn(txn: LoggingTransaction) -> None:
            table = "delayed_events"
            txn.execute(
                f"""
                UPDATE {table}
                SET
                    finalised_error = ?,
                    finalised_event_id = ?,
                    finalised_ts = ?
                WHERE delay_id = ? AND user_localpart = ?
                    AND is_processed
                    AND finalised_ts IS NULL
                """,
                (
                    json_encoder.encode(send_error) if send_error is not None else None,
                    event_id,
                    finalised_ts,
                    delay_id,
                    user_localpart,
                ),
            )
            rowcount = txn.rowcount
            if rowcount == 0:
                raise StoreError(404, "No row found (%s)" % (table,))
            if rowcount > 1:
                raise StoreError(500, "More than one row matched (%s)" % (table,))

        await self.db_pool.runInteraction(
            "finalise_processed_delayed_event",
            finalise_processed_delayed_event_txn,
=======
        return await self.db_pool.simple_delete_one(
            table="delayed_events",
            keyvalues={
                "delay_id": delay_id,
                "is_processed": True,
            },
            desc="delete_processed_delayed_event",
>>>>>>> 9e23cded
        )

    async def finalise_processed_delayed_state_events(
        self,
        *,
        room_id: str,
        event_type: str,
        state_key: str,
        finalised_ts: Timestamp,
    ) -> None:
        """
        Finalise the matching delayed state events that have been marked as processed.
        """

        def finalise_processed_delayed_state_events(txn: LoggingTransaction) -> None:
            txn.execute(
                """
                UPDATE delayed_events
                SET
                    finalised_error = ?,
                    finalised_ts = ?
                WHERE room_id = ? AND event_type = ? AND state_key = ?
                    AND is_processed
                    AND finalised_ts IS NULL
                """,
                (
                    _generate_cancelled_by_state_update_json(),
                    finalised_ts,
                    room_id,
                    event_type,
                    state_key,
                ),
            )

        await self.db_pool.runInteraction(
            "finalise_processed_delayed_state_events",
            finalise_processed_delayed_state_events,
        )

    async def unprocess_delayed_events(self) -> None:
        """
        Unmark all delayed events for processing.
        """

        def unprocess_delayed_events(txn: LoggingTransaction) -> None:
            txn.execute(
                """
                UPDATE delayed_events SET is_processed = FALSE
                WHERE is_processed
                    AND finalised_ts IS NULL
                """
            )

        await self.db_pool.runInteraction(
            "unprocess_delayed_events",
            unprocess_delayed_events,
        )

    async def get_next_delayed_event_send_ts(self) -> Timestamp | None:
        """
        Returns the send time of the next delayed event to be sent, if any.
        """
        return await self.db_pool.runInteraction(
            "get_next_delayed_event_send_ts",
            self._get_next_delayed_event_send_ts_txn,
            db_autocommit=True,
        )

    def _get_next_delayed_event_send_ts_txn(
        self, txn: LoggingTransaction
    ) -> Timestamp | None:
        txn.execute(
            """
            SELECT MIN(send_ts) FROM delayed_events
            WHERE NOT is_processed
                AND finalised_ts IS NULL
            """
        )
        resp = txn.fetchone()
        return Timestamp(resp[0]) if resp is not None else None


def _generate_delay_id() -> DelayID:
    """Generates an opaque string, for use as a delay ID"""

    # We use the following format for delay IDs:
    #    syd_<random string>
    # They are not scoped to user localparts, but the random string
    # is expected to be sufficiently random to be globally unique.

    return DelayID(f"syd_{stringutils.random_string(20)}")


def _generate_cancelled_by_state_update_json() -> str:
    return json_encoder.encode(
        cs_error(
            "The delayed event did not get sent because a different user updated the same state event. "
            + "So the scheduled event might change it in an undesired way.",
            **{
                "org.matrix.msc4140.errcode": "M_CANCELLED_BY_STATE_UPDATE",
            },
        )
    )<|MERGE_RESOLUTION|>--- conflicted
+++ resolved
@@ -13,10 +13,7 @@
 #
 
 import logging
-<<<<<<< HEAD
 from http import HTTPStatus
-=======
->>>>>>> 9e23cded
 from typing import TYPE_CHECKING, NewType
 
 import attr
@@ -27,11 +24,7 @@
     DatabasePool,
     LoggingDatabaseConnection,
     LoggingTransaction,
-<<<<<<< HEAD
     make_in_list_sql_clause,
-=======
-    StoreError,
->>>>>>> 9e23cded
 )
 from synapse.storage.engines import PostgresEngine
 from synapse.types import JsonDict, RoomID
@@ -79,13 +72,6 @@
     ):
         super().__init__(database, db_conn, hs)
 
-<<<<<<< HEAD
-        self.db_pool.updates.register_background_index_update(
-            update_name="delayed_events_finalised_ts",
-            index_name="delayed_events_finalised_ts",
-            table="delayed_events",
-            columns=("finalised_ts",),
-=======
         # Set delayed events to be uniquely identifiable by their delay_id.
         # In practice, delay_ids are already unique because they are generated
         # from cryptographically strong random strings.
@@ -97,7 +83,13 @@
             table="delayed_events",
             columns=("delay_id",),
             unique=True,
->>>>>>> 9e23cded
+        )
+
+        self.db_pool.updates.register_background_index_update(
+            update_name="delayed_events_finalised_ts",
+            index_name="delayed_events_finalised_ts",
+            table="delayed_events",
+            columns=("finalised_ts",),
         )
 
     async def get_delayed_events_stream_pos(self) -> int:
@@ -229,13 +221,9 @@
                 """
                 UPDATE delayed_events
                 SET send_ts = ? + delay
-<<<<<<< HEAD
-                WHERE delay_id = ? AND user_localpart = ?
+                WHERE delay_id = ?
                     AND NOT is_processed
                     AND finalised_ts IS NULL
-=======
-                WHERE delay_id = ? AND NOT is_processed
->>>>>>> 9e23cded
                 """,
                 (
                     current_ts,
@@ -247,13 +235,10 @@
                     """
                     SELECT finalised_event_id IS NOT NULL
                     FROM delayed_events
-                    WHERE delay_id = ? AND user_localpart = ?
+                    WHERE delay_id = ?
                         AND finalised_ts IS NOT NULL
                     """,
-                    (
-                        delay_id,
-                        user_localpart,
-                    ),
+                    (delay_id,),
                 )
                 row = txn.fetchone()
                 if not row:
@@ -533,9 +518,10 @@
                 )
             )
             sql_update = "UPDATE delayed_events SET is_processed = TRUE"
-            sql_where = """WHERE send_ts <= ?
-                AND NOT is_processed
-                AND finalised_ts IS NULL
+            sql_where = """
+                WHERE send_ts <= ?
+                    AND NOT is_processed
+                    AND finalised_ts IS NULL
                 """
             sql_args = (current_ts,)
             sql_order = "ORDER BY send_ts"
@@ -589,11 +575,7 @@
         self,
         delay_id: str,
     ) -> tuple[
-<<<<<<< HEAD
-        EventDetails | None,
-=======
-        DelayedEventDetails,
->>>>>>> 9e23cded
+        DelayedEventDetails | None,
         Timestamp | None,
     ]:
         """
@@ -611,24 +593,15 @@
         def process_target_delayed_event_txn(
             txn: LoggingTransaction,
         ) -> tuple[
-<<<<<<< HEAD
-            EventDetails | None,
-=======
-            DelayedEventDetails,
->>>>>>> 9e23cded
+            DelayedEventDetails | None,
             Timestamp | None,
         ]:
             txn.execute(
                 """
                 UPDATE delayed_events
                 SET is_processed = TRUE
-<<<<<<< HEAD
-                WHERE delay_id = ? AND user_localpart = ?
-                    AND NOT is_processed
+                WHERE delay_id = ? AND NOT is_processed
                     AND finalised_ts IS NULL
-=======
-                WHERE delay_id = ? AND NOT is_processed
->>>>>>> 9e23cded
                 RETURNING
                     room_id,
                     event_type,
@@ -646,13 +619,10 @@
                     """
                     SELECT finalised_event_id IS NOT NULL
                     FROM delayed_events
-                    WHERE delay_id = ? AND user_localpart = ?
+                    WHERE delay_id = ?
                         AND finalised_ts IS NOT NULL
                     """,
-                    (
-                        delay_id,
-                        user_localpart,
-                    ),
+                    (delay_id,),
                 )
                 row = txn.fetchone()
                 if not row:
@@ -681,17 +651,9 @@
             "process_target_delayed_event", process_target_delayed_event_txn
         )
 
-<<<<<<< HEAD
     async def cancel_delayed_event(
-        self,
-        *,
-        delay_id: str,
-        user_localpart: str,
-        finalised_ts: Timestamp,
+        self, delay_id: str, finalised_ts: Timestamp
     ) -> Timestamp | None:
-=======
-    async def cancel_delayed_event(self, delay_id: str) -> Timestamp | None:
->>>>>>> 9e23cded
         """
         Cancels the matching delayed event, i.e. remove it as long as it hasn't been processed.
 
@@ -705,19 +667,17 @@
         def cancel_delayed_event_txn(
             txn: LoggingTransaction,
         ) -> Timestamp | None:
-<<<<<<< HEAD
             txn.execute(
                 """
                 UPDATE delayed_events
                 SET finalised_ts = ?
-                WHERE delay_id = ? AND user_localpart = ?
+                WHERE delay_id = ?
                     AND NOT is_processed
                     AND finalised_ts IS NULL
                 """,
                 (
                     finalised_ts,
                     delay_id,
-                    user_localpart,
                 ),
             )
             if txn.rowcount == 0:
@@ -725,23 +685,10 @@
                     """
                     SELECT finalised_event_id IS NOT NULL
                     FROM delayed_events
-                    WHERE delay_id = ? AND user_localpart = ?
+                    WHERE delay_id = ?
                         AND finalised_ts IS NOT NULL
                     """,
-                    (
-                        delay_id,
-                        user_localpart,
-                    ),
-=======
-            try:
-                self.db_pool.simple_delete_one_txn(
-                    txn,
-                    table="delayed_events",
-                    keyvalues={
-                        "delay_id": delay_id,
-                        "is_processed": False,
-                    },
->>>>>>> 9e23cded
+                    (delay_id,),
                 )
                 row = txn.fetchone()
                 if not row:
@@ -809,24 +756,18 @@
             "cancel_delayed_state_events", cancel_delayed_state_events_txn
         )
 
-<<<<<<< HEAD
     async def finalise_processed_delayed_event(
         self,
         delay_id: DelayID,
-        user_localpart: UserLocalpart,
         result_or_error: str | JsonDict,
         finalised_ts: Timestamp,
     ) -> None:
-=======
-    async def delete_processed_delayed_event(self, delay_id: DelayID) -> None:
->>>>>>> 9e23cded
         """
         Finalise the matching delayed event, as long as it has been marked as processed.
 
         Throws:
             StoreError: if there is no matching delayed event, or if it has not yet been processed.
         """
-<<<<<<< HEAD
         if isinstance(result_or_error, str):
             event_id = result_or_error
             send_error = None
@@ -843,7 +784,7 @@
                     finalised_error = ?,
                     finalised_event_id = ?,
                     finalised_ts = ?
-                WHERE delay_id = ? AND user_localpart = ?
+                WHERE delay_id = ?
                     AND is_processed
                     AND finalised_ts IS NULL
                 """,
@@ -852,7 +793,6 @@
                     event_id,
                     finalised_ts,
                     delay_id,
-                    user_localpart,
                 ),
             )
             rowcount = txn.rowcount
@@ -864,15 +804,6 @@
         await self.db_pool.runInteraction(
             "finalise_processed_delayed_event",
             finalise_processed_delayed_event_txn,
-=======
-        return await self.db_pool.simple_delete_one(
-            table="delayed_events",
-            keyvalues={
-                "delay_id": delay_id,
-                "is_processed": True,
-            },
-            desc="delete_processed_delayed_event",
->>>>>>> 9e23cded
         )
 
     async def finalise_processed_delayed_state_events(
