# -*- coding: utf-8 -*-
# Copyright 2014-2016 OpenMarket Ltd
# Copyright 2017 Vector Creations Ltd
# Copyright 2018-2019 New Vector Ltd
# Copyright 2019 The Matrix.org Foundation C.I.C.
#
# Licensed under the Apache License, Version 2.0 (the "License");
# you may not use this file except in compliance with the License.
# You may obtain a copy of the License at
#
#     http://www.apache.org/licenses/LICENSE-2.0
#
# Unless required by applicable law or agreed to in writing, software
# distributed under the License is distributed on an "AS IS" BASIS,
# WITHOUT WARRANTIES OR CONDITIONS OF ANY KIND, either express or implied.
# See the License for the specific language governing permissions and
# limitations under the License.

"""Tests REST events for /rooms paths."""

import json

from mock import Mock, NonCallableMock
from six.moves.urllib import parse as urlparse

from twisted.internet import defer

import synapse.rest.admin
from synapse.api.constants import EventContentFields, EventTypes, Membership
from synapse.handlers.pagination import PurgeStatus
from synapse.rest.client.v1 import login, profile, room
from synapse.util.stringutils import random_string

from tests import unittest

PATH_PREFIX = b"/_matrix/client/api/v1"


class RoomBase(unittest.HomeserverTestCase):
    rmcreator_id = None

    servlets = [room.register_servlets, room.register_deprecated_servlets]

    def make_homeserver(self, reactor, clock):

        self.hs = self.setup_test_homeserver(
            "red",
            http_client=None,
            federation_client=Mock(),
            ratelimiter=NonCallableMock(spec_set=["can_do_action"]),
        )
        self.ratelimiter = self.hs.get_ratelimiter()
        self.ratelimiter.can_do_action.return_value = (True, 0)

        self.hs.get_federation_handler = Mock(return_value=Mock())

        def _insert_client_ip(*args, **kwargs):
            return defer.succeed(None)

        self.hs.get_datastore().insert_client_ip = _insert_client_ip

        return self.hs


class RoomPermissionsTestCase(RoomBase):
    """ Tests room permissions. """

    user_id = "@sid1:red"
    rmcreator_id = "@notme:red"

    def prepare(self, reactor, clock, hs):

        self.helper.auth_user_id = self.rmcreator_id
        # create some rooms under the name rmcreator_id
        self.uncreated_rmid = "!aa:test"
        self.created_rmid = self.helper.create_room_as(
            self.rmcreator_id, is_public=False
        )
        self.created_public_rmid = self.helper.create_room_as(
            self.rmcreator_id, is_public=True
        )

        # send a message in one of the rooms
        self.created_rmid_msg_path = (
            "rooms/%s/send/m.room.message/a1" % (self.created_rmid)
        ).encode("ascii")
        request, channel = self.make_request(
            "PUT", self.created_rmid_msg_path, b'{"msgtype":"m.text","body":"test msg"}'
        )
        self.render(request)
        self.assertEquals(200, channel.code, channel.result)

        # set topic for public room
        request, channel = self.make_request(
            "PUT",
            ("rooms/%s/state/m.room.topic" % self.created_public_rmid).encode("ascii"),
            b'{"topic":"Public Room Topic"}',
        )
        self.render(request)
        self.assertEquals(200, channel.code, channel.result)

        # auth as user_id now
        self.helper.auth_user_id = self.user_id

    def test_can_do_action(self):
        msg_content = b'{"msgtype":"m.text","body":"hello"}'

        seq = iter(range(100))

        def send_msg_path():
            return "/rooms/%s/send/m.room.message/mid%s" % (
                self.created_rmid,
                str(next(seq)),
            )

        # send message in uncreated room, expect 403
        request, channel = self.make_request(
            "PUT",
            "/rooms/%s/send/m.room.message/mid2" % (self.uncreated_rmid,),
            msg_content,
        )
        self.render(request)
        self.assertEquals(403, channel.code, msg=channel.result["body"])

        # send message in created room not joined (no state), expect 403
        request, channel = self.make_request("PUT", send_msg_path(), msg_content)
        self.render(request)
        self.assertEquals(403, channel.code, msg=channel.result["body"])

        # send message in created room and invited, expect 403
        self.helper.invite(
            room=self.created_rmid, src=self.rmcreator_id, targ=self.user_id
        )
        request, channel = self.make_request("PUT", send_msg_path(), msg_content)
        self.render(request)
        self.assertEquals(403, channel.code, msg=channel.result["body"])

        # send message in created room and joined, expect 200
        self.helper.join(room=self.created_rmid, user=self.user_id)
        request, channel = self.make_request("PUT", send_msg_path(), msg_content)
        self.render(request)
        self.assertEquals(200, channel.code, msg=channel.result["body"])

        # send message in created room and left, expect 403
        self.helper.leave(room=self.created_rmid, user=self.user_id)
        request, channel = self.make_request("PUT", send_msg_path(), msg_content)
        self.render(request)
        self.assertEquals(403, channel.code, msg=channel.result["body"])

    def test_topic_perms(self):
        topic_content = b'{"topic":"My Topic Name"}'
        topic_path = "/rooms/%s/state/m.room.topic" % self.created_rmid

        # set/get topic in uncreated room, expect 403
        request, channel = self.make_request(
            "PUT", "/rooms/%s/state/m.room.topic" % self.uncreated_rmid, topic_content
        )
        self.render(request)
        self.assertEquals(403, channel.code, msg=channel.result["body"])
        request, channel = self.make_request(
            "GET", "/rooms/%s/state/m.room.topic" % self.uncreated_rmid
        )
        self.render(request)
        self.assertEquals(403, channel.code, msg=channel.result["body"])

        # set/get topic in created PRIVATE room not joined, expect 403
        request, channel = self.make_request("PUT", topic_path, topic_content)
        self.render(request)
        self.assertEquals(403, channel.code, msg=channel.result["body"])
        request, channel = self.make_request("GET", topic_path)
        self.render(request)
        self.assertEquals(403, channel.code, msg=channel.result["body"])

        # set topic in created PRIVATE room and invited, expect 403
        self.helper.invite(
            room=self.created_rmid, src=self.rmcreator_id, targ=self.user_id
        )
        request, channel = self.make_request("PUT", topic_path, topic_content)
        self.render(request)
        self.assertEquals(403, channel.code, msg=channel.result["body"])

        # get topic in created PRIVATE room and invited, expect 403
        request, channel = self.make_request("GET", topic_path)
        self.render(request)
        self.assertEquals(403, channel.code, msg=channel.result["body"])

        # set/get topic in created PRIVATE room and joined, expect 200
        self.helper.join(room=self.created_rmid, user=self.user_id)

        # Only room ops can set topic by default
        self.helper.auth_user_id = self.rmcreator_id
        request, channel = self.make_request("PUT", topic_path, topic_content)
        self.render(request)
        self.assertEquals(200, channel.code, msg=channel.result["body"])
        self.helper.auth_user_id = self.user_id

        request, channel = self.make_request("GET", topic_path)
        self.render(request)
        self.assertEquals(200, channel.code, msg=channel.result["body"])
        self.assert_dict(json.loads(topic_content.decode("utf8")), channel.json_body)

        # set/get topic in created PRIVATE room and left, expect 403
        self.helper.leave(room=self.created_rmid, user=self.user_id)
        request, channel = self.make_request("PUT", topic_path, topic_content)
        self.render(request)
        self.assertEquals(403, channel.code, msg=channel.result["body"])
        request, channel = self.make_request("GET", topic_path)
        self.render(request)
        self.assertEquals(200, channel.code, msg=channel.result["body"])

        # get topic in PUBLIC room, not joined, expect 403
        request, channel = self.make_request(
            "GET", "/rooms/%s/state/m.room.topic" % self.created_public_rmid
        )
        self.render(request)
        self.assertEquals(403, channel.code, msg=channel.result["body"])

        # set topic in PUBLIC room, not joined, expect 403
        request, channel = self.make_request(
            "PUT",
            "/rooms/%s/state/m.room.topic" % self.created_public_rmid,
            topic_content,
        )
        self.render(request)
        self.assertEquals(403, channel.code, msg=channel.result["body"])

    def _test_get_membership(self, room=None, members=[], expect_code=None):
        for member in members:
            path = "/rooms/%s/state/m.room.member/%s" % (room, member)
            request, channel = self.make_request("GET", path)
            self.render(request)
            self.assertEquals(expect_code, channel.code)

    def test_membership_basic_room_perms(self):
        # === room does not exist ===
        room = self.uncreated_rmid
        # get membership of self, get membership of other, uncreated room
        # expect all 403s
        self._test_get_membership(
            members=[self.user_id, self.rmcreator_id], room=room, expect_code=403
        )

        # trying to invite people to this room should 403
        self.helper.invite(
            room=room, src=self.user_id, targ=self.rmcreator_id, expect_code=403
        )

        # set [invite/join/left] of self, set [invite/join/left] of other,
        # expect all 404s because room doesn't exist on any server
        for usr in [self.user_id, self.rmcreator_id]:
            self.helper.join(room=room, user=usr, expect_code=404)
            self.helper.leave(room=room, user=usr, expect_code=404)

    def test_membership_private_room_perms(self):
        room = self.created_rmid
        # get membership of self, get membership of other, private room + invite
        # expect all 403s
        self.helper.invite(room=room, src=self.rmcreator_id, targ=self.user_id)
        self._test_get_membership(
            members=[self.user_id, self.rmcreator_id], room=room, expect_code=403
        )

        # get membership of self, get membership of other, private room + joined
        # expect all 200s
        self.helper.join(room=room, user=self.user_id)
        self._test_get_membership(
            members=[self.user_id, self.rmcreator_id], room=room, expect_code=200
        )

        # get membership of self, get membership of other, private room + left
        # expect all 200s
        self.helper.leave(room=room, user=self.user_id)
        self._test_get_membership(
            members=[self.user_id, self.rmcreator_id], room=room, expect_code=200
        )

    def test_membership_public_room_perms(self):
        room = self.created_public_rmid
        # get membership of self, get membership of other, public room + invite
        # expect 403
        self.helper.invite(room=room, src=self.rmcreator_id, targ=self.user_id)
        self._test_get_membership(
            members=[self.user_id, self.rmcreator_id], room=room, expect_code=403
        )

        # get membership of self, get membership of other, public room + joined
        # expect all 200s
        self.helper.join(room=room, user=self.user_id)
        self._test_get_membership(
            members=[self.user_id, self.rmcreator_id], room=room, expect_code=200
        )

        # get membership of self, get membership of other, public room + left
        # expect 200.
        self.helper.leave(room=room, user=self.user_id)
        self._test_get_membership(
            members=[self.user_id, self.rmcreator_id], room=room, expect_code=200
        )

    def test_invited_permissions(self):
        room = self.created_rmid
        self.helper.invite(room=room, src=self.rmcreator_id, targ=self.user_id)

        # set [invite/join/left] of other user, expect 403s
        self.helper.invite(
            room=room, src=self.user_id, targ=self.rmcreator_id, expect_code=403
        )
        self.helper.change_membership(
            room=room,
            src=self.user_id,
            targ=self.rmcreator_id,
            membership=Membership.JOIN,
            expect_code=403,
        )
        self.helper.change_membership(
            room=room,
            src=self.user_id,
            targ=self.rmcreator_id,
            membership=Membership.LEAVE,
            expect_code=403,
        )

    def test_joined_permissions(self):
        room = self.created_rmid
        self.helper.invite(room=room, src=self.rmcreator_id, targ=self.user_id)
        self.helper.join(room=room, user=self.user_id)

        # set invited of self, expect 403
        self.helper.invite(
            room=room, src=self.user_id, targ=self.user_id, expect_code=403
        )

        # set joined of self, expect 200 (NOOP)
        self.helper.join(room=room, user=self.user_id)

        other = "@burgundy:red"
        # set invited of other, expect 200
        self.helper.invite(room=room, src=self.user_id, targ=other, expect_code=200)

        # set joined of other, expect 403
        self.helper.change_membership(
            room=room,
            src=self.user_id,
            targ=other,
            membership=Membership.JOIN,
            expect_code=403,
        )

        # set left of other, expect 403
        self.helper.change_membership(
            room=room,
            src=self.user_id,
            targ=other,
            membership=Membership.LEAVE,
            expect_code=403,
        )

        # set left of self, expect 200
        self.helper.leave(room=room, user=self.user_id)

    def test_leave_permissions(self):
        room = self.created_rmid
        self.helper.invite(room=room, src=self.rmcreator_id, targ=self.user_id)
        self.helper.join(room=room, user=self.user_id)
        self.helper.leave(room=room, user=self.user_id)

        # set [invite/join/left] of self, set [invite/join/left] of other,
        # expect all 403s
        for usr in [self.user_id, self.rmcreator_id]:
            self.helper.change_membership(
                room=room,
                src=self.user_id,
                targ=usr,
                membership=Membership.INVITE,
                expect_code=403,
            )

            self.helper.change_membership(
                room=room,
                src=self.user_id,
                targ=usr,
                membership=Membership.JOIN,
                expect_code=403,
            )

        # It is always valid to LEAVE if you've already left (currently.)
        self.helper.change_membership(
            room=room,
            src=self.user_id,
            targ=self.rmcreator_id,
            membership=Membership.LEAVE,
            expect_code=403,
        )


class RoomsMemberListTestCase(RoomBase):
    """ Tests /rooms/$room_id/members/list REST events."""

    user_id = "@sid1:red"

    def test_get_member_list(self):
        room_id = self.helper.create_room_as(self.user_id)
        request, channel = self.make_request("GET", "/rooms/%s/members" % room_id)
        self.render(request)
        self.assertEquals(200, channel.code, msg=channel.result["body"])

    def test_get_member_list_no_room(self):
        request, channel = self.make_request("GET", "/rooms/roomdoesnotexist/members")
        self.render(request)
        self.assertEquals(403, channel.code, msg=channel.result["body"])

    def test_get_member_list_no_permission(self):
        room_id = self.helper.create_room_as("@some_other_guy:red")
        request, channel = self.make_request("GET", "/rooms/%s/members" % room_id)
        self.render(request)
        self.assertEquals(403, channel.code, msg=channel.result["body"])

    def test_get_member_list_mixed_memberships(self):
        room_creator = "@some_other_guy:red"
        room_id = self.helper.create_room_as(room_creator)
        room_path = "/rooms/%s/members" % room_id
        self.helper.invite(room=room_id, src=room_creator, targ=self.user_id)
        # can't see list if you're just invited.
        request, channel = self.make_request("GET", room_path)
        self.render(request)
        self.assertEquals(403, channel.code, msg=channel.result["body"])

        self.helper.join(room=room_id, user=self.user_id)
        # can see list now joined
        request, channel = self.make_request("GET", room_path)
        self.render(request)
        self.assertEquals(200, channel.code, msg=channel.result["body"])

        self.helper.leave(room=room_id, user=self.user_id)
        # can see old list once left
        request, channel = self.make_request("GET", room_path)
        self.render(request)
        self.assertEquals(200, channel.code, msg=channel.result["body"])


class RoomsCreateTestCase(RoomBase):
    """ Tests /rooms and /rooms/$room_id REST events. """

    user_id = "@sid1:red"

    def test_post_room_no_keys(self):
        # POST with no config keys, expect new room id
        request, channel = self.make_request("POST", "/createRoom", "{}")

        self.render(request)
        self.assertEquals(200, channel.code, channel.result)
        self.assertTrue("room_id" in channel.json_body)

    def test_post_room_visibility_key(self):
        # POST with visibility config key, expect new room id
        request, channel = self.make_request(
            "POST", "/createRoom", b'{"visibility":"private"}'
        )
        self.render(request)
        self.assertEquals(200, channel.code)
        self.assertTrue("room_id" in channel.json_body)

    def test_post_room_custom_key(self):
        # POST with custom config keys, expect new room id
        request, channel = self.make_request(
            "POST", "/createRoom", b'{"custom":"stuff"}'
        )
        self.render(request)
        self.assertEquals(200, channel.code)
        self.assertTrue("room_id" in channel.json_body)

    def test_post_room_known_and_unknown_keys(self):
        # POST with custom + known config keys, expect new room id
        request, channel = self.make_request(
            "POST", "/createRoom", b'{"visibility":"private","custom":"things"}'
        )
        self.render(request)
        self.assertEquals(200, channel.code)
        self.assertTrue("room_id" in channel.json_body)

    def test_post_room_invalid_content(self):
        # POST with invalid content / paths, expect 400
        request, channel = self.make_request("POST", "/createRoom", b'{"visibili')
        self.render(request)
        self.assertEquals(400, channel.code)

        request, channel = self.make_request("POST", "/createRoom", b'["hello"]')
        self.render(request)
        self.assertEquals(400, channel.code)

    def test_post_room_invitees_invalid_mxid(self):
        # POST with invalid invitee, see https://github.com/matrix-org/synapse/issues/4088
        # Note the trailing space in the MXID here!
        request, channel = self.make_request(
            "POST", "/createRoom", b'{"invite":["@alice:example.com "]}'
        )
        self.render(request)
        self.assertEquals(400, channel.code)


class RoomTopicTestCase(RoomBase):
    """ Tests /rooms/$room_id/topic REST events. """

    user_id = "@sid1:red"

    def prepare(self, reactor, clock, hs):
        # create the room
        self.room_id = self.helper.create_room_as(self.user_id)
        self.path = "/rooms/%s/state/m.room.topic" % (self.room_id,)

    def test_invalid_puts(self):
        # missing keys or invalid json
        request, channel = self.make_request("PUT", self.path, "{}")
        self.render(request)
        self.assertEquals(400, channel.code, msg=channel.result["body"])

        request, channel = self.make_request("PUT", self.path, '{"_name":"bo"}')
        self.render(request)
        self.assertEquals(400, channel.code, msg=channel.result["body"])

        request, channel = self.make_request("PUT", self.path, '{"nao')
        self.render(request)
        self.assertEquals(400, channel.code, msg=channel.result["body"])

        request, channel = self.make_request(
            "PUT", self.path, '[{"_name":"bo"},{"_name":"jill"}]'
        )
        self.render(request)
        self.assertEquals(400, channel.code, msg=channel.result["body"])

        request, channel = self.make_request("PUT", self.path, "text only")
        self.render(request)
        self.assertEquals(400, channel.code, msg=channel.result["body"])

        request, channel = self.make_request("PUT", self.path, "")
        self.render(request)
        self.assertEquals(400, channel.code, msg=channel.result["body"])

        # valid key, wrong type
        content = '{"topic":["Topic name"]}'
        request, channel = self.make_request("PUT", self.path, content)
        self.render(request)
        self.assertEquals(400, channel.code, msg=channel.result["body"])

    def test_rooms_topic(self):
        # nothing should be there
        request, channel = self.make_request("GET", self.path)
        self.render(request)
        self.assertEquals(404, channel.code, msg=channel.result["body"])

        # valid put
        content = '{"topic":"Topic name"}'
        request, channel = self.make_request("PUT", self.path, content)
        self.render(request)
        self.assertEquals(200, channel.code, msg=channel.result["body"])

        # valid get
        request, channel = self.make_request("GET", self.path)
        self.render(request)
        self.assertEquals(200, channel.code, msg=channel.result["body"])
        self.assert_dict(json.loads(content), channel.json_body)

    def test_rooms_topic_with_extra_keys(self):
        # valid put with extra keys
        content = '{"topic":"Seasons","subtopic":"Summer"}'
        request, channel = self.make_request("PUT", self.path, content)
        self.render(request)
        self.assertEquals(200, channel.code, msg=channel.result["body"])

        # valid get
        request, channel = self.make_request("GET", self.path)
        self.render(request)
        self.assertEquals(200, channel.code, msg=channel.result["body"])
        self.assert_dict(json.loads(content), channel.json_body)


class RoomMemberStateTestCase(RoomBase):
    """ Tests /rooms/$room_id/members/$user_id/state REST events. """

    user_id = "@sid1:red"

    def prepare(self, reactor, clock, hs):
        self.room_id = self.helper.create_room_as(self.user_id)

    def test_invalid_puts(self):
        path = "/rooms/%s/state/m.room.member/%s" % (self.room_id, self.user_id)
        # missing keys or invalid json
        request, channel = self.make_request("PUT", path, "{}")
        self.render(request)
        self.assertEquals(400, channel.code, msg=channel.result["body"])

        request, channel = self.make_request("PUT", path, '{"_name":"bo"}')
        self.render(request)
        self.assertEquals(400, channel.code, msg=channel.result["body"])

        request, channel = self.make_request("PUT", path, '{"nao')
        self.render(request)
        self.assertEquals(400, channel.code, msg=channel.result["body"])

        request, channel = self.make_request(
            "PUT", path, b'[{"_name":"bo"},{"_name":"jill"}]'
        )
        self.render(request)
        self.assertEquals(400, channel.code, msg=channel.result["body"])

        request, channel = self.make_request("PUT", path, "text only")
        self.render(request)
        self.assertEquals(400, channel.code, msg=channel.result["body"])

        request, channel = self.make_request("PUT", path, "")
        self.render(request)
        self.assertEquals(400, channel.code, msg=channel.result["body"])

        # valid keys, wrong types
        content = '{"membership":["%s","%s","%s"]}' % (
            Membership.INVITE,
            Membership.JOIN,
            Membership.LEAVE,
        )
        request, channel = self.make_request("PUT", path, content.encode("ascii"))
        self.render(request)
        self.assertEquals(400, channel.code, msg=channel.result["body"])

    def test_rooms_members_self(self):
        path = "/rooms/%s/state/m.room.member/%s" % (
            urlparse.quote(self.room_id),
            self.user_id,
        )

        # valid join message (NOOP since we made the room)
        content = '{"membership":"%s"}' % Membership.JOIN
        request, channel = self.make_request("PUT", path, content.encode("ascii"))
        self.render(request)
        self.assertEquals(200, channel.code, msg=channel.result["body"])

        request, channel = self.make_request("GET", path, None)
        self.render(request)
        self.assertEquals(200, channel.code, msg=channel.result["body"])

        expected_response = {"membership": Membership.JOIN}
        self.assertEquals(expected_response, channel.json_body)

    def test_rooms_members_other(self):
        self.other_id = "@zzsid1:red"
        path = "/rooms/%s/state/m.room.member/%s" % (
            urlparse.quote(self.room_id),
            self.other_id,
        )

        # valid invite message
        content = '{"membership":"%s"}' % Membership.INVITE
        request, channel = self.make_request("PUT", path, content)
        self.render(request)
        self.assertEquals(200, channel.code, msg=channel.result["body"])

        request, channel = self.make_request("GET", path, None)
        self.render(request)
        self.assertEquals(200, channel.code, msg=channel.result["body"])
        self.assertEquals(json.loads(content), channel.json_body)

    def test_rooms_members_other_custom_keys(self):
        self.other_id = "@zzsid1:red"
        path = "/rooms/%s/state/m.room.member/%s" % (
            urlparse.quote(self.room_id),
            self.other_id,
        )

        # valid invite message with custom key
        content = '{"membership":"%s","invite_text":"%s"}' % (
            Membership.INVITE,
            "Join us!",
        )
        request, channel = self.make_request("PUT", path, content)
        self.render(request)
        self.assertEquals(200, channel.code, msg=channel.result["body"])

        request, channel = self.make_request("GET", path, None)
        self.render(request)
        self.assertEquals(200, channel.code, msg=channel.result["body"])
        self.assertEquals(json.loads(content), channel.json_body)


class RoomMessagesTestCase(RoomBase):
    """ Tests /rooms/$room_id/messages/$user_id/$msg_id REST events. """

    user_id = "@sid1:red"

    def prepare(self, reactor, clock, hs):
        self.room_id = self.helper.create_room_as(self.user_id)

    def test_invalid_puts(self):
        path = "/rooms/%s/send/m.room.message/mid1" % (urlparse.quote(self.room_id))
        # missing keys or invalid json
        request, channel = self.make_request("PUT", path, b"{}")
        self.render(request)
        self.assertEquals(400, channel.code, msg=channel.result["body"])

        request, channel = self.make_request("PUT", path, b'{"_name":"bo"}')
        self.render(request)
        self.assertEquals(400, channel.code, msg=channel.result["body"])

        request, channel = self.make_request("PUT", path, b'{"nao')
        self.render(request)
        self.assertEquals(400, channel.code, msg=channel.result["body"])

        request, channel = self.make_request(
            "PUT", path, b'[{"_name":"bo"},{"_name":"jill"}]'
        )
        self.render(request)
        self.assertEquals(400, channel.code, msg=channel.result["body"])

        request, channel = self.make_request("PUT", path, b"text only")
        self.render(request)
        self.assertEquals(400, channel.code, msg=channel.result["body"])

        request, channel = self.make_request("PUT", path, b"")
        self.render(request)
        self.assertEquals(400, channel.code, msg=channel.result["body"])

    def test_rooms_messages_sent(self):
        path = "/rooms/%s/send/m.room.message/mid1" % (urlparse.quote(self.room_id))

        content = b'{"body":"test","msgtype":{"type":"a"}}'
        request, channel = self.make_request("PUT", path, content)
        self.render(request)
        self.assertEquals(400, channel.code, msg=channel.result["body"])

        # custom message types
        content = b'{"body":"test","msgtype":"test.custom.text"}'
        request, channel = self.make_request("PUT", path, content)
        self.render(request)
        self.assertEquals(200, channel.code, msg=channel.result["body"])

        # m.text message type
        path = "/rooms/%s/send/m.room.message/mid2" % (urlparse.quote(self.room_id))
        content = b'{"body":"test2","msgtype":"m.text"}'
        request, channel = self.make_request("PUT", path, content)
        self.render(request)
        self.assertEquals(200, channel.code, msg=channel.result["body"])


class RoomInitialSyncTestCase(RoomBase):
    """ Tests /rooms/$room_id/initialSync. """

    user_id = "@sid1:red"

    def prepare(self, reactor, clock, hs):
        # create the room
        self.room_id = self.helper.create_room_as(self.user_id)

    def test_initial_sync(self):
        request, channel = self.make_request(
            "GET", "/rooms/%s/initialSync" % self.room_id
        )
        self.render(request)
        self.assertEquals(200, channel.code)

        self.assertEquals(self.room_id, channel.json_body["room_id"])
        self.assertEquals("join", channel.json_body["membership"])

        # Room state is easier to assert on if we unpack it into a dict
        state = {}
        for event in channel.json_body["state"]:
            if "state_key" not in event:
                continue
            t = event["type"]
            if t not in state:
                state[t] = []
            state[t].append(event)

        self.assertTrue("m.room.create" in state)

        self.assertTrue("messages" in channel.json_body)
        self.assertTrue("chunk" in channel.json_body["messages"])
        self.assertTrue("end" in channel.json_body["messages"])

        self.assertTrue("presence" in channel.json_body)

        presence_by_user = {
            e["content"]["user_id"]: e for e in channel.json_body["presence"]
        }
        self.assertTrue(self.user_id in presence_by_user)
        self.assertEquals("m.presence", presence_by_user[self.user_id]["type"])


class RoomMessageListTestCase(RoomBase):
    """ Tests /rooms/$room_id/messages REST events. """

    user_id = "@sid1:red"

    def prepare(self, reactor, clock, hs):
        self.room_id = self.helper.create_room_as(self.user_id)

    def test_topo_token_is_accepted(self):
        token = "t1-0_0_0_0_0_0_0_0_0"
        request, channel = self.make_request(
            "GET", "/rooms/%s/messages?access_token=x&from=%s" % (self.room_id, token)
        )
        self.render(request)
        self.assertEquals(200, channel.code)
        self.assertTrue("start" in channel.json_body)
        self.assertEquals(token, channel.json_body["start"])
        self.assertTrue("chunk" in channel.json_body)
        self.assertTrue("end" in channel.json_body)

    def test_stream_token_is_accepted_for_fwd_pagianation(self):
        token = "s0_0_0_0_0_0_0_0_0"
        request, channel = self.make_request(
            "GET", "/rooms/%s/messages?access_token=x&from=%s" % (self.room_id, token)
        )
        self.render(request)
        self.assertEquals(200, channel.code)
        self.assertTrue("start" in channel.json_body)
        self.assertEquals(token, channel.json_body["start"])
        self.assertTrue("chunk" in channel.json_body)
        self.assertTrue("end" in channel.json_body)

<<<<<<< HEAD
=======
    def test_filter_labels(self):
        """Test that we can filter by a label."""
        message_filter = json.dumps(
            {"types": [EventTypes.Message], "org.matrix.labels": ["#fun"]}
        )

        events = self._test_filter_labels(message_filter)

        self.assertEqual(len(events), 2, [event["content"] for event in events])
        self.assertEqual(events[0]["content"]["body"], "with right label", events[0])
        self.assertEqual(events[1]["content"]["body"], "with right label", events[1])

    def test_filter_not_labels(self):
        """Test that we can filter by the absence of a label."""
        message_filter = json.dumps(
            {"types": [EventTypes.Message], "org.matrix.not_labels": ["#fun"]}
        )

        events = self._test_filter_labels(message_filter)

        self.assertEqual(len(events), 3, [event["content"] for event in events])
        self.assertEqual(events[0]["content"]["body"], "without label", events[0])
        self.assertEqual(events[1]["content"]["body"], "with wrong label", events[1])
        self.assertEqual(
            events[2]["content"]["body"], "with two wrong labels", events[2]
        )

    def test_filter_labels_not_labels(self):
        """Test that we can filter by both a label and the absence of another label."""
        sync_filter = json.dumps(
            {
                "types": [EventTypes.Message],
                "org.matrix.labels": ["#work"],
                "org.matrix.not_labels": ["#notfun"],
            }
        )

        events = self._test_filter_labels(sync_filter)

        self.assertEqual(len(events), 1, [event["content"] for event in events])
        self.assertEqual(events[0]["content"]["body"], "with wrong label", events[0])

    def _test_filter_labels(self, message_filter):
        self.helper.send_event(
            room_id=self.room_id,
            type=EventTypes.Message,
            content={
                "msgtype": "m.text",
                "body": "with right label",
                EventContentFields.LABELS: ["#fun"],
            },
        )

        self.helper.send_event(
            room_id=self.room_id,
            type=EventTypes.Message,
            content={"msgtype": "m.text", "body": "without label"},
        )

        self.helper.send_event(
            room_id=self.room_id,
            type=EventTypes.Message,
            content={
                "msgtype": "m.text",
                "body": "with wrong label",
                EventContentFields.LABELS: ["#work"],
            },
        )

        self.helper.send_event(
            room_id=self.room_id,
            type=EventTypes.Message,
            content={
                "msgtype": "m.text",
                "body": "with two wrong labels",
                EventContentFields.LABELS: ["#work", "#notfun"],
            },
        )

        self.helper.send_event(
            room_id=self.room_id,
            type=EventTypes.Message,
            content={
                "msgtype": "m.text",
                "body": "with right label",
                EventContentFields.LABELS: ["#fun"],
            },
        )

        token = "s0_0_0_0_0_0_0_0_0"
        request, channel = self.make_request(
            "GET",
            "/rooms/%s/messages?access_token=x&from=%s&filter=%s"
            % (self.room_id, token, message_filter),
        )
        self.render(request)

        return channel.json_body["chunk"]

    def test_room_messages_purge(self):
        store = self.hs.get_datastore()
        pagination_handler = self.hs.get_pagination_handler()

        # Send a first message in the room, which will be removed by the purge.
        first_event_id = self.helper.send(self.room_id, "message 1")["event_id"]
        first_token = self.get_success(
            store.get_topological_token_for_event(first_event_id)
        )

        # Send a second message in the room, which won't be removed, and which we'll
        # use as the marker to purge events before.
        second_event_id = self.helper.send(self.room_id, "message 2")["event_id"]
        second_token = self.get_success(
            store.get_topological_token_for_event(second_event_id)
        )

        # Send a third event in the room to ensure we don't fall under any edge case
        # due to our marker being the latest forward extremity in the room.
        self.helper.send(self.room_id, "message 3")

        # Check that we get the first and second message when querying /messages.
        request, channel = self.make_request(
            "GET",
            "/rooms/%s/messages?access_token=x&from=%s&dir=b&filter=%s"
            % (self.room_id, second_token, json.dumps({"types": [EventTypes.Message]})),
        )
        self.render(request)
        self.assertEqual(channel.code, 200, channel.json_body)

        chunk = channel.json_body["chunk"]
        self.assertEqual(len(chunk), 2, [event["content"] for event in chunk])

        # Purge every event before the second event.
        purge_id = random_string(16)
        pagination_handler._purges_by_id[purge_id] = PurgeStatus()
        self.get_success(
            pagination_handler._purge_history(
                purge_id=purge_id,
                room_id=self.room_id,
                token=second_token,
                delete_local_events=True,
            )
        )

        # Check that we only get the second message through /message now that the first
        # has been purged.
        request, channel = self.make_request(
            "GET",
            "/rooms/%s/messages?access_token=x&from=%s&dir=b&filter=%s"
            % (self.room_id, second_token, json.dumps({"types": [EventTypes.Message]})),
        )
        self.render(request)
        self.assertEqual(channel.code, 200, channel.json_body)

        chunk = channel.json_body["chunk"]
        self.assertEqual(len(chunk), 1, [event["content"] for event in chunk])

        # Check that we get no event, but also no error, when querying /messages with
        # the token that was pointing at the first event, because we don't have it
        # anymore.
        request, channel = self.make_request(
            "GET",
            "/rooms/%s/messages?access_token=x&from=%s&dir=b&filter=%s"
            % (self.room_id, first_token, json.dumps({"types": [EventTypes.Message]})),
        )
        self.render(request)
        self.assertEqual(channel.code, 200, channel.json_body)

        chunk = channel.json_body["chunk"]
        self.assertEqual(len(chunk), 0, [event["content"] for event in chunk])

>>>>>>> c01d5435

class RoomSearchTestCase(unittest.HomeserverTestCase):
    servlets = [
        synapse.rest.admin.register_servlets_for_client_rest_resource,
        room.register_servlets,
        login.register_servlets,
    ]
    user_id = True
    hijack_auth = False

    def prepare(self, reactor, clock, hs):

        # Register the user who does the searching
        self.user_id = self.register_user("user", "pass")
        self.access_token = self.login("user", "pass")

        # Register the user who sends the message
        self.other_user_id = self.register_user("otheruser", "pass")
        self.other_access_token = self.login("otheruser", "pass")

        # Create a room
        self.room = self.helper.create_room_as(self.user_id, tok=self.access_token)

        # Invite the other person
        self.helper.invite(
            room=self.room,
            src=self.user_id,
            tok=self.access_token,
            targ=self.other_user_id,
        )

        # The other user joins
        self.helper.join(
            room=self.room, user=self.other_user_id, tok=self.other_access_token
        )

    def test_finds_message(self):
        """
        The search functionality will search for content in messages if asked to
        do so.
        """
        # The other user sends some messages
        self.helper.send(self.room, body="Hi!", tok=self.other_access_token)
        self.helper.send(self.room, body="There!", tok=self.other_access_token)

        request, channel = self.make_request(
            "POST",
            "/search?access_token=%s" % (self.access_token,),
            {
                "search_categories": {
                    "room_events": {"keys": ["content.body"], "search_term": "Hi"}
                }
            },
        )
        self.render(request)

        # Check we get the results we expect -- one search result, of the sent
        # messages
        self.assertEqual(channel.code, 200)
        results = channel.json_body["search_categories"]["room_events"]
        self.assertEqual(results["count"], 1)
        self.assertEqual(results["results"][0]["result"]["content"]["body"], "Hi!")

        # No context was requested, so we should get none.
        self.assertEqual(results["results"][0]["context"], {})

    def test_include_context(self):
        """
        When event_context includes include_profile, profile information will be
        included in the search response.
        """
        # The other user sends some messages
        self.helper.send(self.room, body="Hi!", tok=self.other_access_token)
        self.helper.send(self.room, body="There!", tok=self.other_access_token)

        request, channel = self.make_request(
            "POST",
            "/search?access_token=%s" % (self.access_token,),
            {
                "search_categories": {
                    "room_events": {
                        "keys": ["content.body"],
                        "search_term": "Hi",
                        "event_context": {"include_profile": True},
                    }
                }
            },
        )
        self.render(request)

        # Check we get the results we expect -- one search result, of the sent
        # messages
        self.assertEqual(channel.code, 200)
        results = channel.json_body["search_categories"]["room_events"]
        self.assertEqual(results["count"], 1)
        self.assertEqual(results["results"][0]["result"]["content"]["body"], "Hi!")

        # We should get context info, like the two users, and the display names.
        context = results["results"][0]["context"]
        self.assertEqual(len(context["profile_info"].keys()), 2)
        self.assertEqual(
            context["profile_info"][self.other_user_id]["displayname"], "otheruser"
        )


class PublicRoomsRestrictedTestCase(unittest.HomeserverTestCase):

    servlets = [
        synapse.rest.admin.register_servlets_for_client_rest_resource,
        room.register_servlets,
        login.register_servlets,
    ]

    def make_homeserver(self, reactor, clock):

        self.url = b"/_matrix/client/r0/publicRooms"

        config = self.default_config()
        config["allow_public_rooms_without_auth"] = False
        self.hs = self.setup_test_homeserver(config=config)

        return self.hs

    def test_restricted_no_auth(self):
        request, channel = self.make_request("GET", self.url)
        self.render(request)
        self.assertEqual(channel.code, 401, channel.result)

    def test_restricted_auth(self):
        self.register_user("user", "pass")
        tok = self.login("user", "pass")

        request, channel = self.make_request("GET", self.url, access_token=tok)
        self.render(request)
        self.assertEqual(channel.code, 200, channel.result)


class PerRoomProfilesForbiddenTestCase(unittest.HomeserverTestCase):

    servlets = [
        synapse.rest.admin.register_servlets_for_client_rest_resource,
        room.register_servlets,
        login.register_servlets,
        profile.register_servlets,
    ]

    def make_homeserver(self, reactor, clock):
        config = self.default_config()
        config["allow_per_room_profiles"] = False
        self.hs = self.setup_test_homeserver(config=config)

        return self.hs

    def prepare(self, reactor, clock, homeserver):
        self.user_id = self.register_user("test", "test")
        self.tok = self.login("test", "test")

        # Set a profile for the test user
        self.displayname = "test user"
        data = {"displayname": self.displayname}
        request_data = json.dumps(data)
        request, channel = self.make_request(
            "PUT",
            "/_matrix/client/r0/profile/%s/displayname" % (self.user_id,),
            request_data,
            access_token=self.tok,
        )
        self.render(request)
        self.assertEqual(channel.code, 200, channel.result)

        self.room_id = self.helper.create_room_as(self.user_id, tok=self.tok)

    def test_per_room_profile_forbidden(self):
        data = {"membership": "join", "displayname": "other test user"}
        request_data = json.dumps(data)
        request, channel = self.make_request(
            "PUT",
            "/_matrix/client/r0/rooms/%s/state/m.room.member/%s"
            % (self.room_id, self.user_id),
            request_data,
            access_token=self.tok,
        )
        self.render(request)
        self.assertEqual(channel.code, 200, channel.result)
        event_id = channel.json_body["event_id"]

        request, channel = self.make_request(
            "GET",
            "/_matrix/client/r0/rooms/%s/event/%s" % (self.room_id, event_id),
            access_token=self.tok,
        )
        self.render(request)
        self.assertEqual(channel.code, 200, channel.result)

        res_displayname = channel.json_body["content"]["displayname"]
        self.assertEqual(res_displayname, self.displayname, channel.result)


class LabelsTestCase(unittest.HomeserverTestCase):
    servlets = [
        synapse.rest.admin.register_servlets_for_client_rest_resource,
        room.register_servlets,
        login.register_servlets,
        profile.register_servlets,
    ]

    # Filter that should only catch messages with the label "#fun".
    FILTER_LABELS = {
        "types": [EventTypes.Message],
        "org.matrix.labels": ["#fun"],
    }
    # Filter that should only catch messages without the label "#fun".
    FILTER_NOT_LABELS = {
        "types": [EventTypes.Message],
        "org.matrix.not_labels": ["#fun"],
    }
    # Filter that should only catch messages with the label "#work" but without the label
    # "#notfun".
    FILTER_LABELS_NOT_LABELS = {
        "types": [EventTypes.Message],
        "org.matrix.labels": ["#work"],
        "org.matrix.not_labels": ["#notfun"],
    }

    def prepare(self, reactor, clock, homeserver):
        self.user_id = self.register_user("test", "test")
        self.tok = self.login("test", "test")
        self.room_id = self.helper.create_room_as(self.user_id, tok=self.tok)

    def test_context_filter_labels(self):
        """Test that we can filter by a label on a /context request."""
        event_id = self._send_labelled_messages_in_room()

        request, channel = self.make_request(
            "GET",
            "/rooms/%s/context/%s?filter=%s"
            % (self.room_id, event_id, json.dumps(self.FILTER_LABELS)),
            access_token=self.tok,
        )
        self.render(request)
        self.assertEqual(channel.code, 200, channel.result)

        events_before = channel.json_body["events_before"]

        self.assertEqual(
            len(events_before), 1, [event["content"] for event in events_before]
        )
        self.assertEqual(
            events_before[0]["content"]["body"], "with right label", events_before[0]
        )

        events_after = channel.json_body["events_before"]

        self.assertEqual(
            len(events_after), 1, [event["content"] for event in events_after]
        )
        self.assertEqual(
            events_after[0]["content"]["body"], "with right label", events_after[0]
        )

    def test_context_filter_not_labels(self):
        """Test that we can filter by the absence of a label on a /context request."""
        event_id = self._send_labelled_messages_in_room()

        request, channel = self.make_request(
            "GET",
            "/rooms/%s/context/%s?filter=%s"
            % (self.room_id, event_id, json.dumps(self.FILTER_NOT_LABELS)),
            access_token=self.tok,
        )
        self.render(request)
        self.assertEqual(channel.code, 200, channel.result)

        events_before = channel.json_body["events_before"]

        self.assertEqual(
            len(events_before), 1, [event["content"] for event in events_before]
        )
        self.assertEqual(
            events_before[0]["content"]["body"], "without label", events_before[0]
        )

        events_after = channel.json_body["events_after"]

        self.assertEqual(
            len(events_after), 2, [event["content"] for event in events_after]
        )
        self.assertEqual(
            events_after[0]["content"]["body"], "with wrong label", events_after[0]
        )
        self.assertEqual(
            events_after[1]["content"]["body"], "with two wrong labels", events_after[1]
        )

    def test_context_filter_labels_not_labels(self):
        """Test that we can filter by both a label and the absence of another label on a
        /context request.
        """
        event_id = self._send_labelled_messages_in_room()

        request, channel = self.make_request(
            "GET",
            "/rooms/%s/context/%s?filter=%s"
            % (self.room_id, event_id, json.dumps(self.FILTER_LABELS_NOT_LABELS)),
            access_token=self.tok,
        )
        self.render(request)
        self.assertEqual(channel.code, 200, channel.result)

        events_before = channel.json_body["events_before"]

        self.assertEqual(
            len(events_before), 0, [event["content"] for event in events_before]
        )

        events_after = channel.json_body["events_after"]

        self.assertEqual(
            len(events_after), 1, [event["content"] for event in events_after]
        )
        self.assertEqual(
            events_after[0]["content"]["body"], "with wrong label", events_after[0]
        )

    def test_messages_filter_labels(self):
        """Test that we can filter by a label on a /messages request."""
        self._send_labelled_messages_in_room()

        token = "s0_0_0_0_0_0_0_0_0"
        request, channel = self.make_request(
            "GET",
            "/rooms/%s/messages?access_token=%s&from=%s&filter=%s"
            % (self.room_id, self.tok, token, json.dumps(self.FILTER_LABELS)),
        )
        self.render(request)

        events = channel.json_body["chunk"]

        self.assertEqual(len(events), 2, [event["content"] for event in events])
        self.assertEqual(events[0]["content"]["body"], "with right label", events[0])
        self.assertEqual(events[1]["content"]["body"], "with right label", events[1])

    def test_messages_filter_not_labels(self):
        """Test that we can filter by the absence of a label on a /messages request."""
        self._send_labelled_messages_in_room()

        token = "s0_0_0_0_0_0_0_0_0"
        request, channel = self.make_request(
            "GET",
            "/rooms/%s/messages?access_token=%s&from=%s&filter=%s"
            % (self.room_id, self.tok, token, json.dumps(self.FILTER_NOT_LABELS)),
        )
        self.render(request)

        events = channel.json_body["chunk"]

        self.assertEqual(len(events), 4, [event["content"] for event in events])
        self.assertEqual(events[0]["content"]["body"], "without label", events[0])
        self.assertEqual(events[1]["content"]["body"], "without label", events[1])
        self.assertEqual(events[2]["content"]["body"], "with wrong label", events[2])
        self.assertEqual(
            events[3]["content"]["body"], "with two wrong labels", events[3]
        )

    def test_messages_filter_labels_not_labels(self):
        """Test that we can filter by both a label and the absence of another label on a
        /messages request.
        """
        self._send_labelled_messages_in_room()

        token = "s0_0_0_0_0_0_0_0_0"
        request, channel = self.make_request(
            "GET",
            "/rooms/%s/messages?access_token=%s&from=%s&filter=%s"
            % (
                self.room_id,
                self.tok,
                token,
                json.dumps(self.FILTER_LABELS_NOT_LABELS),
            ),
        )
        self.render(request)

        events = channel.json_body["chunk"]

        self.assertEqual(len(events), 1, [event["content"] for event in events])
        self.assertEqual(events[0]["content"]["body"], "with wrong label", events[0])

    def test_search_filter_labels(self):
        """Test that we can filter by a label on a /search request."""
        request_data = json.dumps(
            {
                "search_categories": {
                    "room_events": {
                        "search_term": "label",
                        "filter": self.FILTER_LABELS,
                    }
                }
            }
        )

        self._send_labelled_messages_in_room()

        request, channel = self.make_request(
            "POST", "/search?access_token=%s" % self.tok, request_data
        )
        self.render(request)

        results = channel.json_body["search_categories"]["room_events"]["results"]

        self.assertEqual(
            len(results), 2, [result["result"]["content"] for result in results],
        )
        self.assertEqual(
            results[0]["result"]["content"]["body"],
            "with right label",
            results[0]["result"]["content"]["body"],
        )
        self.assertEqual(
            results[1]["result"]["content"]["body"],
            "with right label",
            results[1]["result"]["content"]["body"],
        )

    def test_search_filter_not_labels(self):
        """Test that we can filter by the absence of a label on a /search request."""
        request_data = json.dumps(
            {
                "search_categories": {
                    "room_events": {
                        "search_term": "label",
                        "filter": self.FILTER_NOT_LABELS,
                    }
                }
            }
        )

        self._send_labelled_messages_in_room()

        request, channel = self.make_request(
            "POST", "/search?access_token=%s" % self.tok, request_data
        )
        self.render(request)

        results = channel.json_body["search_categories"]["room_events"]["results"]

        self.assertEqual(
            len(results), 4, [result["result"]["content"] for result in results],
        )
        self.assertEqual(
            results[0]["result"]["content"]["body"],
            "without label",
            results[0]["result"]["content"]["body"],
        )
        self.assertEqual(
            results[1]["result"]["content"]["body"],
            "without label",
            results[1]["result"]["content"]["body"],
        )
        self.assertEqual(
            results[2]["result"]["content"]["body"],
            "with wrong label",
            results[2]["result"]["content"]["body"],
        )
        self.assertEqual(
            results[3]["result"]["content"]["body"],
            "with two wrong labels",
            results[3]["result"]["content"]["body"],
        )

    def test_search_filter_labels_not_labels(self):
        """Test that we can filter by both a label and the absence of another label on a
        /search request.
        """
        request_data = json.dumps(
            {
                "search_categories": {
                    "room_events": {
                        "search_term": "label",
                        "filter": self.FILTER_LABELS_NOT_LABELS,
                    }
                }
            }
        )

        self._send_labelled_messages_in_room()

        request, channel = self.make_request(
            "POST", "/search?access_token=%s" % self.tok, request_data
        )
        self.render(request)

        results = channel.json_body["search_categories"]["room_events"]["results"]

        self.assertEqual(
            len(results), 1, [result["result"]["content"] for result in results],
        )
        self.assertEqual(
            results[0]["result"]["content"]["body"],
            "with wrong label",
            results[0]["result"]["content"]["body"],
        )

    def _send_labelled_messages_in_room(self):
        """Sends several messages to a room with different labels (or without any) to test
        filtering by label.

        Returns:
            The ID of the event to use if we're testing filtering on /context.
        """
        self.helper.send_event(
            room_id=self.room_id,
            type=EventTypes.Message,
            content={
                "msgtype": "m.text",
                "body": "with right label",
                EventContentFields.LABELS: ["#fun"],
            },
            tok=self.tok,
        )

        self.helper.send_event(
            room_id=self.room_id,
            type=EventTypes.Message,
            content={"msgtype": "m.text", "body": "without label"},
            tok=self.tok,
        )

        res = self.helper.send_event(
            room_id=self.room_id,
            type=EventTypes.Message,
            content={"msgtype": "m.text", "body": "without label"},
            tok=self.tok,
        )
        # Return this event's ID when we test filtering in /context requests.
        event_id = res["event_id"]

        self.helper.send_event(
            room_id=self.room_id,
            type=EventTypes.Message,
            content={
                "msgtype": "m.text",
                "body": "with wrong label",
                EventContentFields.LABELS: ["#work"],
            },
            tok=self.tok,
        )

        self.helper.send_event(
            room_id=self.room_id,
            type=EventTypes.Message,
            content={
                "msgtype": "m.text",
                "body": "with two wrong labels",
                EventContentFields.LABELS: ["#work", "#notfun"],
            },
            tok=self.tok,
        )

        self.helper.send_event(
            room_id=self.room_id,
            type=EventTypes.Message,
            content={
                "msgtype": "m.text",
                "body": "with right label",
                EventContentFields.LABELS: ["#fun"],
            },
            tok=self.tok,
        )

        return event_id<|MERGE_RESOLUTION|>--- conflicted
+++ resolved
@@ -815,8 +815,6 @@
         self.assertTrue("chunk" in channel.json_body)
         self.assertTrue("end" in channel.json_body)
 
-<<<<<<< HEAD
-=======
     def test_filter_labels(self):
         """Test that we can filter by a label."""
         message_filter = json.dumps(
@@ -988,7 +986,6 @@
         chunk = channel.json_body["chunk"]
         self.assertEqual(len(chunk), 0, [event["content"] for event in chunk])
 
->>>>>>> c01d5435
 
 class RoomSearchTestCase(unittest.HomeserverTestCase):
     servlets = [
