--- conflicted
+++ resolved
@@ -1,8 +1,14 @@
-<<<<<<< HEAD
 # Synapse 1.139.1 (2025-10-07)
-=======
+
+## Security Fixes
+
+- Fix [CVE-2025-61672](https://www.cve.org/CVERecord?id=CVE-2025-61672) / [GHSA-fh66-fcv5-jjfr](https://github.com/element-hq/synapse/security/advisories/GHSA-fh66-fcv5-jjfr). Lack of validation for device keys in Synapse before 1.139.1 allows an attacker registered on the victim homeserver to degrade federation functionality, unpredictably breaking outbound federation to other homeservers. ([\#17097](https://github.com/element-hq/synapse/issues/17097))
+
+## Deprecations and Removals
+
+- Drop support for unstable field names from the long-accepted [MSC2732](https://github.com/matrix-org/matrix-spec-proposals/pull/2732) (Olm fallback keys) proposal. This change allows unit tests to pass following the security patch above. ([\#18996](https://github.com/element-hq/synapse/issues/18996))
+
 # Synapse 1.138.3 (2025-10-07)
->>>>>>> 527e831b
 
 ## Security Fixes
 
@@ -12,9 +18,6 @@
 
 - Drop support for unstable field names from the long-accepted [MSC2732](https://github.com/matrix-org/matrix-spec-proposals/pull/2732) (Olm fallback keys) proposal. This change allows unit tests to pass following the security patch above. ([\#18996](https://github.com/element-hq/synapse/issues/18996))
 
-
-
-<<<<<<< HEAD
 # Synapse 1.139.0 (2025-09-30)
 
 ### `/register` requests from old application service implementations may break when using MAS
@@ -40,10 +43,6 @@
 
 
 # Synapse 1.139.0rc2 (2025-09-23)
-=======
-
-# Synapse 1.138.2 (2025-09-24)
->>>>>>> 527e831b
 
 ## Internal Changes
 
